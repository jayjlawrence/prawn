--- conflicted
+++ resolved
@@ -29,13 +29,8 @@
       lambda {
         data = [["foo","bar"],["baz",""]]
         @pdf.table(data)
-<<<<<<< HEAD
       }.should_not raise_error
-    end   
-=======
-      }.should.not.raise
-    end
->>>>>>> 9c937d7b
+    end
 
     it "should allow a table with a header but no body" do
       lambda { @pdf.table([["Header"]], :header => true) }.should_not raise_error
@@ -313,7 +308,7 @@
         table.column(3).width.should == col3_width
       end
 
-      it "should not exceed the maximum width of the margin_box" do
+      it "should_not exceed the maximum width of the margin_box" do
         expected_width = @pdf.margin_box.width
         data = [
           ['This is a column with a lot of text that should comfortably exceed '+
@@ -325,7 +320,7 @@
         table.width.should == expected_width
       end
 
-      it "should not exceed the maximum width of the margin_box even with" +
+      it "should_not exceed the maximum width of the margin_box even with" +
         "manual widths specified" do
         expected_width = @pdf.margin_box.width
         data = [
@@ -397,7 +392,7 @@
         table.width.should == expected_width
       end
 
-      it "should not exceed the :width option" do
+      it "should_not exceed the :width option" do
         expected_width = 400
         data = [
           ['This is a column with a lot of text that should comfortably exceed '+
@@ -409,7 +404,7 @@
         table.width.should == expected_width
       end
 
-      it "should not exceed the :width option even with manual widths specified" do
+      it "should_not exceed the :width option even with manual widths specified" do
         expected_width = 400
         data = [
           ['This is a column with a lot of text that should comfortably exceed '+
@@ -458,7 +453,7 @@
         @pdf.y.should == old_y - table.height
       end
 
-      it "should not wrap unnecessarily" do
+      it "should_not wrap unnecessarily" do
         # Test for FP errors and glitches
         t = @pdf.table([["Bender Bending Rodriguez"]])
         h = @pdf.height_of("one line")
@@ -536,7 +531,7 @@
       end.page_count.should == 2
     end
 
-    it "should not start a new page before finishing out a row" do
+    it "should_not start a new page before finishing out a row" do
       Prawn::Document.new do
         table([[ (1..80).map{ |i| "Line #{i}" }.join("\n"), "Column 2" ]])
       end.page_count.should == 1
@@ -549,7 +544,7 @@
       end.page_count.should == 2
     end
 
-    it "should not start a new page to gain height when at the top of " +
+    it "should_not start a new page to gain height when at the top of " +
        "a bounding box, even if stretchy" do
       Prawn::Document.new do
         bounding_box([bounds.left, bounds.top - 20], :width => 400) do
@@ -755,7 +750,7 @@
       t.draw
     end
 
-    it "should not override an explicit background_color" do
+    it "should_not override an explicit background_color" do
       data = [["foo"], ["bar"], ["baz"]]
       pdf = Prawn::Document.new
       table = pdf.table(data, :row_colors => ['cccccc', 'ffffff']) { |t|
@@ -800,7 +795,7 @@
       output.strings.should == data.flatten
     end
 
-    it "should not cause an error if rendering the very first row causes a " +
+    it "should_not cause an error if rendering the very first row causes a " +
       "page break" do
       Prawn::Document.new do |pdf|
         arr = Array(1..5).collect{|i| ["cell #{i}"] }
@@ -904,7 +899,7 @@
       @pdf.table(data, :header => true)
     end
 
-    it "should not draw header twice when starting new page" do
+    it "should_not draw header twice when starting new page" do
       @pdf = Prawn::Document.new
       @pdf.y = 0
       @pdf.table([["Header"], ["Body"]], :header => true)
@@ -947,15 +942,9 @@
       @pdf = Prawn::Document.new
       @bad_data = ["Single Nested Array"]
     end
-<<<<<<< HEAD
-    
+
     it "should raise_error error when invalid table data is given" do
       lambda {
-=======
-
-    it "should raise error when invalid table data is given" do
-      assert_raises(Prawn::Errors::InvalidTableData) do
->>>>>>> 9c937d7b
         @pdf.table(@bad_data)
       }.should raise_error(Prawn::Errors::InvalidTableData)
     end
@@ -965,26 +954,16 @@
         data = []
         @pdf = Prawn::Document.new
         @pdf.table(data)
-<<<<<<< HEAD
       }.should raise_error( Prawn::Errors::EmptyTable )
-    end   
-=======
-      }.should.raise( Prawn::Errors::EmptyTable )
-    end
->>>>>>> 9c937d7b
+    end
 
     it "should raise_error an EmptyTableError with nil table data" do
       lambda {
         data = nil
         @pdf = Prawn::Document.new
         @pdf.table(data)
-<<<<<<< HEAD
       }.should raise_error( Prawn::Errors::EmptyTable )
-    end   
-=======
-      }.should.raise( Prawn::Errors::EmptyTable )
-    end
->>>>>>> 9c937d7b
+    end
 
   end
 
@@ -1058,7 +1037,7 @@
     # make a fake master cell for the dummy cell to slave to
     t = @pdf.make_table([[{:content => "foo", :colspan => 2}]])
 
-    # drawing just a dummy cell should not ink
+    # drawing just a dummy cell should_not ink
     @pdf.expects(:stroke_line).never
     @pdf.expects(:draw_text!).never
     Prawn::Table::Cell.draw_cells([t.cells[0, 1]])
@@ -1112,7 +1091,7 @@
           table.column(1).send("#{attribute_left}=", val)
         end
 
-        t.cells[0, 0].send(attribute_left).should.not == val
+        t.cells[0, 0].send(attribute_left).should_not == val
       end
 
       specify "#{attribute_right} of interior column is not inherited" do
@@ -1120,7 +1099,7 @@
           table.column(1).send("#{attribute_right}=", val)
         end
 
-        t.cells[0, 0].send(attribute_right).should.not == val
+        t.cells[0, 0].send(attribute_right).should_not == val
       end
 
       specify "#{attribute_bottom} of interior row is not inherited" do
@@ -1128,7 +1107,7 @@
           table.row(1).send("#{attribute_bottom}=", val)
         end
 
-        t.cells[0, 0].send(attribute_bottom).should.not == val
+        t.cells[0, 0].send(attribute_bottom).should_not == val
       end
 
       specify "#{attribute_top} of bottom row is not inherited" do
@@ -1136,7 +1115,7 @@
           table.row(1).send("#{attribute_top}=", val)
         end
 
-        t.cells[0, 0].send(attribute_top).should.not == val
+        t.cells[0, 0].send(attribute_top).should_not == val
       end
     end
   end
