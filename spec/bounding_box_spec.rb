# encoding: utf-8

require File.join(File.expand_path(File.dirname(__FILE__)), "spec_helper")

describe "A bounding box" do

  before(:each) do
    @x      = 100
    @y      = 125
    @width  = 50
    @height = 75
    @box = Prawn::Document::BoundingBox.new(nil, [@x,@y], :width  => @width,
                                                          :height => @height )
  end

  it "should have an anchor at (x, y - height)" do
    @box.anchor.should == [@x,@y-@height]           
  end

  it "should have a left boundary of 0" do
    @box.left.should == 0
  end
  
  it "should have a right boundary equal to the width" do
    @box.right.should == @width
  end
  
  it "should have a top boundary of height" do
    @box.top.should == @height
  end
  
  it "should have a bottom boundary of 0" do
    @box.bottom.should == 0
  end
<<<<<<< HEAD

  it "should have a top-left of [0,height]" do
    @box.top_left.should == [0,@height]
  end

  it "should have a top-right of [width,height]" do
    @box.top_right.should == [@width,@height]
  end

  it "should have a bottom-left of [0,0]" do
    @box.bottom_left.should == [0,0]
  end

  it "should have a bottom-right of [width,0]" do
    @box.bottom_right.should == [@width,0]
  end

=======
  
>>>>>>> c1b3d986
  it "should have an absolute left boundary of x" do
    @box.absolute_left.should == @x
  end
  
  it "should have an absolute right boundary of x + width" do
    @box.absolute_right.should == @x + @width
  end
  
  it "should have an absolute top boundary of y" do
    @box.absolute_top.should == @y
  end
  
  it "should have an absolute bottom boundary of y - height" do
    @box.absolute_bottom.should == @y - @height
  end

  it "should have an absolute bottom-left of [x,y-height]" do
    @box.absolute_bottom_left.should == [@x, @y - @height]
  end

  it "should have an absolute bottom-right of [x+width,y-height]" do
    @box.absolute_bottom_right.should == [@x + @width , @y - @height]
  end

  it "should have an absolute top-left of [x,y]" do
    @box.absolute_top_left.should == [@x, @y]
  end

  it "should have an absolute top-right of [x+width,y]" do
    @box.absolute_top_right.should == [@x + @width, @y]
  end
  

end

describe "drawing bounding boxes" do

  it "should restore the margin box when bounding box exits" do
    @pdf = Prawn::Document.new
    margin_box = @pdf.bounds

    @pdf.bounding_box [100,500] do
      #nothing
    end

    @pdf.bounds.should == margin_box

  end

  it "should restore the parent bounding box when calls are nested" do
    @pdf = Prawn::Document.new
    @pdf.bounding_box [100,500], :width => 300, :height => 300 do 

      @pdf.bounds.absolute_top.should  == 500 + @pdf.margin_box.absolute_bottom
      @pdf.bounds.absolute_left.should == 100 + @pdf.margin_box.absolute_left

      parent_box = @pdf.bounds

      @pdf.bounding_box [50,200], :width => 100, :height => 100 do
        @pdf.bounds.absolute_top.should == 200 + parent_box.absolute_bottom
        @pdf.bounds.absolute_left.should == 50 + parent_box.absolute_left
      end

      @pdf.bounds.absolute_top.should  == 500 + @pdf.margin_box.absolute_bottom
      @pdf.bounds.absolute_left.should == 100 + @pdf.margin_box.absolute_left

    end
  end
end<|MERGE_RESOLUTION|>--- conflicted
+++ resolved
@@ -32,7 +32,6 @@
   it "should have a bottom boundary of 0" do
     @box.bottom.should == 0
   end
-<<<<<<< HEAD
 
   it "should have a top-left of [0,height]" do
     @box.top_left.should == [0,@height]
@@ -50,9 +49,6 @@
     @box.bottom_right.should == [@width,0]
   end
 
-=======
-  
->>>>>>> c1b3d986
   it "should have an absolute left boundary of x" do
     @box.absolute_left.should == @x
   end
