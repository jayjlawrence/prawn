--- conflicted
+++ resolved
@@ -120,7 +120,6 @@
       @outline_root[:Count].should == 5
     end
 
-<<<<<<< HEAD
   end  
   
   describe "#outline.add_subsection_to" do  
@@ -225,9 +224,6 @@
       end
     end
   end     
-=======
-  end
->>>>>>> 44ec153b
 
   describe "#outline.insert_section_after" do
     describe "inserting in the middle of another section" do
@@ -271,11 +267,9 @@
 
     end
 
-<<<<<<< HEAD
-    describe "inserting at the end of another section" do 
-=======
+
     describe "inserting at the end of another section" do
->>>>>>> 44ec153b
+
       before(:each) do
         @pdf.go_to_page 2
          @pdf.start_new_page
