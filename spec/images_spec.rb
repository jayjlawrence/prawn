--- conflicted
+++ resolved
@@ -36,8 +36,6 @@
     info.height.should == 453
   end
 
-<<<<<<< HEAD
-=======
   it "should raise an UnsupportedImageType if passed a BMP" do
     filename = "#{Prawn::BASEDIR}/data/images/tru256.bmp"
     lambda { @pdf.image filename, :at => [100,100] }.should.raise(Prawn::Errors::UnsupportedImageType)
@@ -53,7 +51,6 @@
     lambda { @pdf.image filename, :at => [100,100] }.should.raise(Prawn::Errors::UnsupportedImageType)
   end
   
->>>>>>> ebfd39ad
   describe ":fit option" do
     it "should fit inside the defined constraints" do
       info = @pdf.image @filename, :fit => [100,400]
@@ -74,6 +71,7 @@
       @pdf.y.should < @y
     end
   end
+
   describe ":at option" do
     it "should not move text position" do
       @y = @pdf.y
