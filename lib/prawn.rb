# prawn.rb : A library for PDF generation in Ruby
#
# Copyright April 2008, Gregory Brown.  All Rights Reserved.
#
# This is free software. Please see the LICENSE and COPYING files for details.
           
require "prawn/compatibility"
require "prawn/errors"
require "prawn/pdf_object"
require "prawn/graphics"
require "prawn/document"
<<<<<<< HEAD
require "prawn/reference"
require "prawn/font"
=======
require "prawn/reference"  
require "prawn/font" 

$LOAD_PATH.unshift(File.dirname(__FILE__) + "/../vendor/")

require 'ttf'

>>>>>>> fec3a9e6
   
module Prawn 
  file = __FILE__
  file = File.readlink(file) if File.symlink?(file)
  dir = File.dirname(file)
                          
  # The base source directory for Prawn as installed on the system
  BASEDIR = File.expand_path(File.join(dir, '..'))    
end<|MERGE_RESOLUTION|>--- conflicted
+++ resolved
@@ -9,10 +9,6 @@
 require "prawn/pdf_object"
 require "prawn/graphics"
 require "prawn/document"
-<<<<<<< HEAD
-require "prawn/reference"
-require "prawn/font"
-=======
 require "prawn/reference"  
 require "prawn/font" 
 
@@ -20,7 +16,6 @@
 
 require 'ttf'
 
->>>>>>> fec3a9e6
    
 module Prawn 
   file = __FILE__
