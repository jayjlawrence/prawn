# encoding: utf-8

# document.rb : Implements PDF document generation for Prawn
#
# Copyright April 2008, Gregory Brown.  All Rights Reserved.
#
# This is free software. Please see the LICENSE and COPYING files for details.

require "stringio"
require "prawn/document/page_geometry"
require "prawn/document/bounding_box"
require "prawn/document/column_box"
require "prawn/document/internals"
require "prawn/document/span"
require "prawn/document/text"
require "prawn/document/annotations"
require "prawn/document/destinations"
require "prawn/document/snapshot"

module Prawn
  
  # The Prawn::Document class is how you start creating a PDF document.
  # 
  # There are three basic ways you can instantiate PDF Documents in Prawn, they 
  # are through assignment, implicit block or explicit block.  Below is an exmple
  # of each type, each example does exactly the same thing, makes a PDF document
  # with all the defaults and puts in the default font "Hello There" and then
  # saves it to the current directory as "example.pdf"
  # 
  # For example, assignment can be like this:
  # 
  #   pdf = Prawn::Document.new
  #   pdf.text "Hello There"
  #   pdf.render_file "example.pdf"
  # 
  # Or you can do an implied block form:
  #   
  #   Prawn::Document.generate "example.pdf" do
  #     text "Hello There"
  #   end
  # 
  # Or if you need to access a variable outside the scope of the block, the
  # explicit block form:
  # 
  #   words = "Hello There"
  #   Prawn::Document.generate "example.pdf" do |pdf|
  #     pdf.text words
  #   end
  #
  # Usually, the block forms are used when you are simply creating a PDF document
  # that you want to immediately save or render out.
  # 
  # See the new and generate methods for further details on the above.
  #
  class Document

    include Text
    include PageGeometry
    include Internals
    include Annotations
    include Destinations
    include Snapshot
    include Prawn::Graphics
    include Prawn::Images
    include Prawn::Stamp

    attr_accessor :margin_box
    attr_reader   :margins, :page_size, :page_layout, :y
    attr_writer   :font_size


    def self.extensions
      @extensions ||= []
    end

    # Creates and renders a PDF document.
    #
    # When using the implicit block form, Prawn will evaluate the block
    # within an instance of Prawn::Document, simplifying your syntax.
    # However, please note that you will not be able to reference variables
    # from the enclosing scope within this block.
    #
    #   # Using implicit block form and rendering to a file
    #   Prawn::Document.generate "example.pdf" do
    #     # self here is set to the newly instantiated Prawn::Document
    #     # and so any variables in the outside scope are unavailable
    #     font "Times-Roman"
    #     text "Hello World", :at => [200,720], :size => 32
    #   end
    #
    # If you need to access your local and instance variables, use the explicit
    # block form shown below.  In this case, Prawn yields an instance of
    # PDF::Document and the block is an ordinary closure:
    #
    #   # Using explicit block form and rendering to a file
    #   content = "Hello World"
    #   Prawn::Document.generate "example.pdf" do |pdf|
    #     # self here is left alone
    #     pdf.font "Times-Roman"
    #     pdf.text content, :at => [200,720], :size => 32
    #   end
    #
    def self.generate(filename,options={},&block)
      pdf = new(options,&block)
      pdf.render_file(filename)
    end

    # Creates a new PDF Document.  The following options are available (with
    # the default values marked in [])
    #
    # <tt>:page_size</tt>:: One of the Document::PageGeometry sizes [LETTER]
    # <tt>:page_layout</tt>:: Either <tt>:portrait</tt> or <tt>:landscape</tt>
    # <tt>:margin</tt>:: Sets the margin on all sides in points [0.5 inch]
    # <tt>:left_margin</tt>:: Sets the left margin in points [0.5 inch]
    # <tt>:right_margin</tt>:: Sets the right margin in points [0.5 inch]
    # <tt>:top_margin</tt>:: Sets the top margin in points [0.5 inch]
    # <tt>:bottom_margin</tt>:: Sets the bottom margin in points [0.5 inch]
    # <tt>:skip_page_creation</tt>:: Creates a document without starting the first page [false]
    # <tt>:compress</tt>:: Compresses content streams before rendering them [false]
    # <tt>:background</tt>:: An image path to be used as background on all pages [nil]
    # <tt>:info</tt>:: Generic hash allowing for custom metadata properties [nil]
    # <tt>:text_options</tt>:: A set of default options to be handed to text(). Be careful with this.
<<<<<<< HEAD

=======
    #
    # Setting e.g. the :margin to 100 points and the :left_margin to 50 will result in margins
    # of 100 points on every side except for the left, where it will be 50.
    #
    # The :margin can also be an array much like CSS shorthand:
    #
    #   # Top and bottom are 20, left and right are 100.
    #   :margin => [20, 100]
    #   # Top is 50, left and right are 100, bottom is 20.
    #   :margin => [50, 100, 20]
    #   # Top is 10, right is 20, bottom is 30, left is 40.
    #   :margin => [10, 20, 30, 40]
    #
>>>>>>> dc2eb2ad
    # Additionally, :page_size can be specified as a simple two value array giving
    # the width and height of the document you need in PDF Points.
    # 
    # Usage:
    #
    #   # New document, US Letter paper, portrait orientation
    #   pdf = Prawn::Document.new
    #
    #   # New document, A4 paper, landscaped
    #   pdf = Prawn::Document.new(:page_size => "A4", :page_layout => :landscape)
    #
    #   # New document, Custom size
    #   pdf = Prawn::Document.new(:page_size => [200, 300])
    #
    #   # New document, with background
    #   pdf = Prawn::Document.new(:background => "#{Prawn::BASEDIR}/data/images/pigs.jpg")
    #
    def initialize(options={},&block)   
       Prawn.verify_options [:page_size, :page_layout, :margin, :left_margin, 
         :right_margin, :top_margin, :bottom_margin, :skip_page_creation, 
         :compress, :skip_encoding, :text_options, :background, :info], options

       self.class.extensions.reverse_each { |e| extend e }
      
       options[:info] ||= {}
       options[:info][:Creator] ||= "Prawn"
       options[:info][:Producer] = "Prawn"

       options[:info].keys.each do |key|
         if options[:info][key].kind_of?(String)
           options[:info][key] = Prawn::LiteralString.new(options[:info][key])
         end
       end
          
       @version = 1.3
       @store = ObjectStore.new(options[:info])
       @trailer = {}

       @page_size     = options[:page_size]   || "LETTER"
       @page_layout   = options[:page_layout] || :portrait
       @compress      = options[:compress] || false
       @skip_encoding = options[:skip_encoding]
       @background    = options[:background]
       @font_size     = 12
       @page_content  = nil
       @bounding_box  = nil
       @margin_box    = nil

       @text_options = options[:text_options] || {}
       
       apply_margin_option(options) if options[:margin]

       default_margin = 36  # 0.5 inch
       @margins = { :left   => options[:left_margin]   || default_margin,
                    :right  => options[:right_margin]  || default_margin,
                    :top    => options[:top_margin]    || default_margin,
                    :bottom => options[:bottom_margin] || default_margin  }

       generate_margin_box

       @bounding_box = @margin_box

       start_new_page unless options[:skip_page_creation]

       if block
         block.arity < 1 ? instance_eval(&block) : block[self]
       end
     end

     # Creates and advances to a new page in the document.
     #
     # Page size, margins, and layout can also be set when generating a
     # new page. These values will become the new defaults for page creation
     #
     #   pdf.start_new_page #=> Starts new page keeping current values
     #   pdf.start_new_page(:size => "LEGAL", :layout => :landscape)
     #   pdf.start_new_page(:left_margin => 50, :right_margin => 50)
     #   pdf.start_new_page(:margin => 100)
     #
     def start_new_page(options = {})
       @page_size   = options[:size] if options[:size]
       @page_layout = options[:layout] if options[:layout]
       
       apply_margin_option(options) if options[:margin]

       [:left,:right,:top,:bottom].each do |side|
         if margin = options[:"#{side}_margin"]
           @margins[side] = margin
         end
       end

       finish_page_content if @page_content
       build_new_page_content

       @store.pages.data[:Kids] << current_page
       @store.pages.data[:Count] += 1

       add_content "q"

       @y = @bounding_box.absolute_top

       image(@background, :at => [0,@y]) if @background
    end

    # Returns the number of pages in the document
    #
    #   pdf = Prawn::Document.new
    #   pdf.page_count #=> 1
    #   3.times { pdf.start_new_page }
    #   pdf.page_count #=> 4
    #
    def page_count
      @store.pages.data[:Count]
    end

    def y=(new_y)
      @y = new_y
      bounds.update_height
    end

    # The current y drawing position relative to the innermost bounding box,
    # or to the page margins at the top level.
    #
    def cursor
      y - bounds.absolute_bottom
    end


    # Moves to the specified y position in relative terms to the bottom margin.
    # 
    def move_cursor_to(new_y)
      self.y = new_y + bounds.absolute_bottom
    end

    # Renders the PDF document to string, useful for example in a Rails 
    # application where you want to stream out the PDF to a web browser:
    # 
    #  def show
    #    pdf = Prawn::Document.new do
    #      text "Putting PDF generation code in a controller is _BAD_"
    #    end
    #    send(pdf.render, :filename => 'silly.pdf', :type => 'application/pdf', :disposition => 'inline)
    #  end
    #
    def render
      output = StringIO.new
      finish_page_content

      render_header(output)
      render_body(output)
      render_xref(output)
      render_trailer(output)
      str = output.string
      str.force_encoding("ASCII-8BIT") if str.respond_to?(:force_encoding)
      str
    end

    # Renders the PDF document to file.
    #
    #   pdf.render_file "foo.pdf"
    #
    def render_file(filename)
      Kernel.const_defined?("Encoding") ? mode = "wb:ASCII-8BIT" : mode = "wb"
      File.open(filename,mode) { |f| f << render }
    end

    # The bounds method returns the current bounding box you are currently in,
    # which is by default the box represented by the margin box on the
    # document itself.  When called from within a created <tt>bounding_box</tt>
    # block, the box defined by that call will be returned instead of the
    # document margin box.
    #
    # Another important point about bounding boxes is that all x and y measurements
    # within a bounding box code block are relative to the bottom left corner of the
    # bounding box.
    # 
    # For example:
    # 
    #  Prawn::Document.new do
    #    # In the default "margin box" of a Prawn document of 0.5in along each edge
    #    
    #    # Draw a border around the page (the manual way)
    #    stroke do
    #      line(bounds.bottom_left, bounds.bottom_right)
    #      line(bounds.bottom_right, bounds.top_right)
    #      line(bounds.top_right, bounds.top_left)
    #      line(bounds.top_left, bounds.bottom_left)
    #    end
    # 
    #    # Draw a border around the page (the easy way)
    #    stroke_bounds
    #  end
    # 
    def bounds
      @bounding_box
    end

    # Sets Document#bounds to the BoundingBox provided.  See above for a brief
    # description of what a bounding box is.  This function is useful if you 
    # really need to change the bounding box manually, but usually, just entering
    # and existing bounding box code blocks is good enough.
    #
    def bounds=(bounding_box)
      @bounding_box = bounding_box
    end

    # Moves up the document by n points relative to the current position inside
    # the current bounding box.
    # 
    def move_up(n)
      self.y += n
    end

    # Moves down the document by n points relative to the current position inside
    # the current bounding box.
    # 
    def move_down(n)
      self.y -= n
    end

    # Moves down the document and then executes a block.
    #
    #   pdf.text "some text"
    #   pdf.pad_top(100) do
    #     pdf.text "This is 100 points below the previous line of text"
    #   end
    #   pdf.text "This text appears right below the previous line of text"
    #
    def pad_top(y)
      move_down(y)
      yield
    end

    # Executes a block then moves down the document
    #
    #   pdf.text "some text"
    #   pdf.pad_bottom(100) do
    #     pdf.text "This text appears right below the previous line of text"
    #   end
    #   pdf.text "This is 100 points below the previous line of text"
    #
    def pad_bottom(y)
      yield
      move_down(y)
    end

    # Moves down the document by y, executes a block, then moves down the
    # document by y again.
    #
    #   pdf.text "some text"
    #   pdf.pad(100) do
    #     pdf.text "This is 100 points below the previous line of text"
    #   end
    #   pdf.text "This is 100 points below the previous line of text"
    #
    def pad(y)
      move_down(y)
      yield
      move_down(y)
    end
    
    
    # Indents the specified number of PDF points for the duration of the block
    #
    #  pdf.text "some text"
    #  pdf.indent(20) do
    #    pdf.text "This is indented 20 points"
    #  end
    #  pdf.text "This starts 20 points left of the above line " +
    #           "and is flush with the first line"
    #
    def indent(x, &block)
      bounds.indent(x, &block)
    end
    

    def mask(*fields) # :nodoc:
     # Stores the current state of the named attributes, executes the block, and
     # then restores the original values after the block has executed.
     # -- I will remove the nodoc if/when this feature is a little less hacky
      stored = {}
      fields.each { |f| stored[f] = send(f) }
      yield
      fields.each { |f| send("#{f}=", stored[f]) }
    end

    # Raised if group() is called with a block that is too big to be
    # rendered in the current context.
    #
    CannotGroup = Class.new(StandardError)

    # Attempts to group the given block vertically within the current context.
    # First attempts to render it in the current position on the current page.
    # If that attempt overflows, it is tried anew after starting a new context
    # (page or column).
    #
    # Raises CannotGroup if the provided content is too large to fit alone in
    # the current page or column.
    #
    def group(second_attempt=false)
      old_bounding_box = @bounding_box
      @bounding_box = SimpleDelegator.new(@bounding_box)

      def @bounding_box.move_past_bottom
        raise RollbackTransaction
      end

      success = transaction { yield }

      unless success
        raise CannotGroup if second_attempt
        old_bounding_box.move_past_bottom
        group(second_attempt=true) { yield }
      end 

      @bounding_box = old_bounding_box
    end

    # Specify a template for page numbering.  This should be called
    # towards the end of document creation, after all your content is already in
    # place.  In your template string, <page> refers to the current page, and
    # <total> refers to the total amount of pages in the doucment.
    #
    # Example:
    #
    #   Prawn::Document.generate("page_with_numbering.pdf") do
    #     text "Hai"
    #     start_new_page
    #     text "bai"
    #     start_new_page
    #     text "-- Hai again"
    #     number_pages "<page> in a total of <total>", [bounds.right - 50, 0]  
    #   end
    def number_pages(string, position)
      page_count.times do |i|
        go_to_page(i)
        str = string.gsub("<page>","#{i+1}").gsub("<total>","#{page_count}")
        text str, :at => position
      end
    end

    def go_to_page(k) # :nodoc:
      jump_to = @store.pages.data[:Kids][k]
      @current_page = jump_to.identifier
      @page_content = jump_to.data[:Contents].identifier
    end

    # Returns true if content streams will be compressed before rendering,
    # false otherwise
    #
    def compression_enabled?
      !!@compress
    end

    private

    # See Prawn::Document::Internals for low-level PDF functions

    def build_new_page_content
      generate_margin_box
      @page_content = ref(:Length => 0)

      @current_page = ref(:Type      => :Page,
                          :Parent    => @store.pages,
                          :MediaBox  => page_dimensions,
                          :Contents  => page_content)
      update_colors
      undash if dashed?
    end

    def generate_margin_box
      old_margin_box = @margin_box
      @margin_box = BoundingBox.new(
        self,
        [ @margins[:left], page_dimensions[-1] - @margins[:top] ] ,
        :width => page_dimensions[-2] - (@margins[:left] + @margins[:right]),
        :height => page_dimensions[-1] - (@margins[:top] + @margins[:bottom])
      )

      # we must update bounding box if not flowing from the previous page
      #
      # FIXME: This may have a bug where the old margin is restored
      # when the bounding box exits.
      @bounding_box = @margin_box if old_margin_box == @bounding_box
    end
    
    def apply_margin_option(options)
      # Treat :margin as CSS shorthand with 1-4 values.
      margin = Array(options[:margin])
      positions = { 4 => [0,1,2,3], 3 => [0,1,2,1],
                    2 => [0,1,0,1], 1 => [0,0,0,0] }[margin.length]

      [:top, :right, :bottom, :left].zip(positions).each do |p,i|
        options[:"#{p}_margin"] ||= margin[i]
      end
    end

  end
end<|MERGE_RESOLUTION|>--- conflicted
+++ resolved
@@ -120,9 +120,6 @@
     # <tt>:background</tt>:: An image path to be used as background on all pages [nil]
     # <tt>:info</tt>:: Generic hash allowing for custom metadata properties [nil]
     # <tt>:text_options</tt>:: A set of default options to be handed to text(). Be careful with this.
-<<<<<<< HEAD
-
-=======
     #
     # Setting e.g. the :margin to 100 points and the :left_margin to 50 will result in margins
     # of 100 points on every side except for the left, where it will be 50.
@@ -136,7 +133,6 @@
     #   # Top is 10, right is 20, bottom is 30, left is 40.
     #   :margin => [10, 20, 30, 40]
     #
->>>>>>> dc2eb2ad
     # Additionally, :page_size can be specified as a simple two value array giving
     # the width and height of the document you need in PDF Points.
     # 
