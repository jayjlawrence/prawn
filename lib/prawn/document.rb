# encoding: utf-8

# document.rb : Implements PDF document generation for Prawn
#
# Copyright April 2008, Gregory Brown.  All Rights Reserved.
#
# This is free software. Please see the LICENSE and COPYING files for details.

require "stringio"
require "prawn/document/page_geometry"
require "prawn/document/bounding_box"
require "prawn/document/column_box"
require "prawn/document/internals"
require "prawn/document/span"
require "prawn/document/annotations"
require "prawn/document/destinations"
require "prawn/document/snapshot"
require "prawn/document/outline"

module Prawn
  
  # The Prawn::Document class is how you start creating a PDF document.
  # 
  # There are three basic ways you can instantiate PDF Documents in Prawn, they 
  # are through assignment, implicit block or explicit block.  Below is an exmple
  # of each type, each example does exactly the same thing, makes a PDF document
  # with all the defaults and puts in the default font "Hello There" and then
  # saves it to the current directory as "example.pdf"
  # 
  # For example, assignment can be like this:
  # 
  #   pdf = Prawn::Document.new
  #   pdf.text "Hello There"
  #   pdf.render_file "example.pdf"
  # 
  # Or you can do an implied block form:
  #   
  #   Prawn::Document.generate "example.pdf" do
  #     text "Hello There"
  #   end
  # 
  # Or if you need to access a variable outside the scope of the block, the
  # explicit block form:
  # 
  #   words = "Hello There"
  #   Prawn::Document.generate "example.pdf" do |pdf|
  #     pdf.text words
  #   end
  #
  # Usually, the block forms are used when you are simply creating a PDF document
  # that you want to immediately save or render out.
  # 
  # See the new and generate methods for further details on the above.
  #
  class Document

    include Text
    include PageGeometry
    include Internals
    include Annotations
    include Destinations
    include Snapshot
<<<<<<< HEAD
    include Outline
=======
    include Prawn::Text
>>>>>>> 5088748a
    include Prawn::Graphics
    include Prawn::Images
    include Prawn::Stamp

    attr_accessor :margin_box
    attr_reader   :margins, :page_size, :page_layout, :y
    attr_writer   :font_size


    def self.extensions
      @extensions ||= []
    end

    def self.inherited(base)
      extensions.each { |e| base.extensions << e }
    end

    # Creates and renders a PDF document.
    #
    # When using the implicit block form, Prawn will evaluate the block
    # within an instance of Prawn::Document, simplifying your syntax.
    # However, please note that you will not be able to reference variables
    # from the enclosing scope within this block.
    #
    #   # Using implicit block form and rendering to a file
    #   Prawn::Document.generate "example.pdf" do
    #     # self here is set to the newly instantiated Prawn::Document
    #     # and so any variables in the outside scope are unavailable
    #     font "Times-Roman"
    #     text "Hello World", :at => [200,720], :size => 32
    #   end
    #
    # If you need to access your local and instance variables, use the explicit
    # block form shown below.  In this case, Prawn yields an instance of
    # PDF::Document and the block is an ordinary closure:
    #
    #   # Using explicit block form and rendering to a file
    #   content = "Hello World"
    #   Prawn::Document.generate "example.pdf" do |pdf|
    #     # self here is left alone
    #     pdf.font "Times-Roman"
    #     pdf.text content, :at => [200,720], :size => 32
    #   end
    #
    def self.generate(filename,options={},&block)
      pdf = new(options,&block)
      pdf.render_file(filename)
    end

    # Creates a new PDF Document.  The following options are available (with
    # the default values marked in [])
    #
    # <tt>:page_size</tt>:: One of the Document::PageGeometry sizes [LETTER]
    # <tt>:page_layout</tt>:: Either <tt>:portrait</tt> or <tt>:landscape</tt>
    # <tt>:margin</tt>:: Sets the margin on all sides in points [0.5 inch]
    # <tt>:left_margin</tt>:: Sets the left margin in points [0.5 inch]
    # <tt>:right_margin</tt>:: Sets the right margin in points [0.5 inch]
    # <tt>:top_margin</tt>:: Sets the top margin in points [0.5 inch]
    # <tt>:bottom_margin</tt>:: Sets the bottom margin in points [0.5 inch]
    # <tt>:skip_page_creation</tt>:: Creates a document without starting the first page [false]
    # <tt>:compress</tt>:: Compresses content streams before rendering them [false]
    # <tt>:background</tt>:: An image path to be used as background on all pages [nil]
    # <tt>:info</tt>:: Generic hash allowing for custom metadata properties [nil]
    # <tt>:text_options</tt>:: A set of default options to be handed to text(). Be careful with this.
    #
    # Setting e.g. the :margin to 100 points and the :left_margin to 50 will result in margins
    # of 100 points on every side except for the left, where it will be 50.
    #
    # The :margin can also be an array much like CSS shorthand:
    #
    #   # Top and bottom are 20, left and right are 100.
    #   :margin => [20, 100]
    #   # Top is 50, left and right are 100, bottom is 20.
    #   :margin => [50, 100, 20]
    #   # Top is 10, right is 20, bottom is 30, left is 40.
    #   :margin => [10, 20, 30, 40]
    #
    # Additionally, :page_size can be specified as a simple two value array giving
    # the width and height of the document you need in PDF Points.
    # 
    # Usage:
    #
    #   # New document, US Letter paper, portrait orientation
    #   pdf = Prawn::Document.new
    #
    #   # New document, A4 paper, landscaped
    #   pdf = Prawn::Document.new(:page_size => "A4", :page_layout => :landscape)
    #
    #   # New document, Custom size
    #   pdf = Prawn::Document.new(:page_size => [200, 300])
    #
    #   # New document, with background
    #   pdf = Prawn::Document.new(:background => "#{Prawn::BASEDIR}/data/images/pigs.jpg")
    #
    def initialize(options={},&block)   
       Prawn.verify_options [:page_size, :page_layout, :margin, :left_margin, 
         :right_margin, :top_margin, :bottom_margin, :skip_page_creation, 
         :compress, :skip_encoding, :text_options, :background, :info, :outlines], options

       self.class.extensions.reverse_each { |e| extend e }
      
       options[:info] ||= {}
       options[:info][:Creator] ||= "Prawn"
       options[:info][:Producer] = "Prawn"

       options[:info].keys.each do |key|
         if options[:info][key].kind_of?(String)
           options[:info][key] = Prawn::LiteralString.new(options[:info][key])
         end
       end
          
       @version = 1.3
       @store = ObjectStore.new(options[:info])
       @trailer = {}
       @before_render_callbacks = []
       @on_page_create_callback = nil

       @page_size     = options[:page_size]   || "LETTER"
       @page_layout   = options[:page_layout] || :portrait
       @compress      = options[:compress] || false
       @skip_encoding = options[:skip_encoding]
       @background    = options[:background]
       @font_size     = 12
       @page_content  = nil
       @bounding_box  = nil
       @margin_box    = nil
       @initial_outline_title = options[:outlines]

       @text_options = options[:text_options] || {}
              
       apply_margin_option(options) if options[:margin]

       default_margin = 36  # 0.5 inch
       @margins = { :left   => options[:left_margin]   || default_margin,
                    :right  => options[:right_margin]  || default_margin,
                    :top    => options[:top_margin]    || default_margin,
                    :bottom => options[:bottom_margin] || default_margin  }

       generate_margin_box

       @bounding_box = @margin_box
       @page_number = 0

       start_new_page unless options[:skip_page_creation]
       
       add_outline_dictionary if options[:outlines]

       if block
         block.arity < 1 ? instance_eval(&block) : block[self]
       end
     end

     # Creates and advances to a new page in the document.
     #
     # Page size, margins, and layout can also be set when generating a
     # new page. These values will become the new defaults for page creation
     #
     #   pdf.start_new_page #=> Starts new page keeping current values
     #   pdf.start_new_page(:size => "LEGAL", :layout => :landscape)
     #   pdf.start_new_page(:left_margin => 50, :right_margin => 50)
     #   pdf.start_new_page(:margin => 100)
     #
     def start_new_page(options = {})
       
       @page_size   = options[:size] if options[:size]
       @page_layout = options[:layout] if options[:layout]
       
       apply_margin_option(options) if options[:margin]

       [:left,:right,:top,:bottom].each do |side|
         if margin = options[:"#{side}_margin"]
           @margins[side] = margin
         end
       end

       build_new_page_content
       
       @store.pages.data[:Kids].insert(@page_number, current_page)
       @store.pages.data[:Count] += 1
       @page_number += 1
        
       add_content "q"
       
       @y = @bounding_box.absolute_top

       image(@background, :at => [0,@y]) if @background
       
       float do
         @on_page_create_callback.call(self) if @on_page_create_callback 
       end
    end
    
    def add_outline_dictionary
      root_outline = ref!(:Type => :Outlines, :Count => 1)
      initial_item = ref!(:Title => Prawn::LiteralString.new(@initial_outline_title), 
                         :Parent => root_outline)
      root_outline.data.merge!({:First => initial_item, 
                                :Last => initial_item })
      @store.root.data.merge!({:Outlines => root_outline})
    end

    # Returns the number of pages in the document
    #
    #   pdf = Prawn::Document.new
    #   pdf.page_count #=> 1
    #   3.times { pdf.start_new_page }
    #   pdf.page_count #=> 4
    #
    def page_count
      @store.pages.data[:Count]
    end

    # Returns the 1-based page number of the current page. Returns 0 if the
    # document has no pages.
    #
    def page_number
      @page_number
    end

    # Re-opens the page with the given (1-based) page number so that you can
    # draw on it. Does not restore page state such as margins, page orientation,
    # or paper size, so you'll have to handle that yourself.
    #
    # See Prawn::Document#number_pages for a sample usage of this capability.
    #
    def go_to_page(k)
      @page_number = k
      jump_to = @store.pages.data[:Kids][k-1]
      @current_page = jump_to.identifier
      @page_content = jump_to.data[:Contents].identifier
    end

    def y=(new_y)
      @y = new_y
      bounds.update_height
    end

    # The current y drawing position relative to the innermost bounding box,
    # or to the page margins at the top level.
    #
    def cursor
      y - bounds.absolute_bottom
    end


    # Moves to the specified y position in relative terms to the bottom margin.
    # 
    def move_cursor_to(new_y)
      self.y = new_y + bounds.absolute_bottom
    end

    # Executes a block and then restores the original y position
    def float 
      mask(:y) { yield }
    end

    # Renders the PDF document to string, useful for example in a Rails 
    # application where you want to stream out the PDF to a web browser:
    # 
    #  def show
    #    pdf = Prawn::Document.new do
    #      text "Putting PDF generation code in a controller is _BAD_"
    #    end
    #    send(pdf.render, :filename => 'silly.pdf', :type => 'application/pdf', :disposition => 'inline)
    #  end
    #
    def render
      output = StringIO.new
      finalize_all_page_contents

      render_header(output)
      render_body(output)
      render_xref(output)
      render_trailer(output)
      str = output.string
      str.force_encoding("ASCII-8BIT") if str.respond_to?(:force_encoding)
      str
    end

    # Renders the PDF document to file.
    #
    #   pdf.render_file "foo.pdf"
    #
    def render_file(filename)
      Kernel.const_defined?("Encoding") ? mode = "wb:ASCII-8BIT" : mode = "wb"
      File.open(filename,mode) { |f| f << render }
    end

    # The bounds method returns the current bounding box you are currently in,
    # which is by default the box represented by the margin box on the
    # document itself.  When called from within a created <tt>bounding_box</tt>
    # block, the box defined by that call will be returned instead of the
    # document margin box.
    #
    # Another important point about bounding boxes is that all x and y measurements
    # within a bounding box code block are relative to the bottom left corner of the
    # bounding box.
    # 
    # For example:
    # 
    #  Prawn::Document.new do
    #    # In the default "margin box" of a Prawn document of 0.5in along each edge
    #    
    #    # Draw a border around the page (the manual way)
    #    stroke do
    #      line(bounds.bottom_left, bounds.bottom_right)
    #      line(bounds.bottom_right, bounds.top_right)
    #      line(bounds.top_right, bounds.top_left)
    #      line(bounds.top_left, bounds.bottom_left)
    #    end
    # 
    #    # Draw a border around the page (the easy way)
    #    stroke_bounds
    #  end
    # 
    def bounds
      @bounding_box
    end

    # Sets Document#bounds to the BoundingBox provided.  See above for a brief
    # description of what a bounding box is.  This function is useful if you 
    # really need to change the bounding box manually, but usually, just entering
    # and existing bounding box code blocks is good enough.
    #
    def bounds=(bounding_box)
      @bounding_box = bounding_box
    end

    # Moves up the document by n points relative to the current position inside
    # the current bounding box.
    # 
    def move_up(n)
      self.y += n
    end

    # Moves down the document by n points relative to the current position inside
    # the current bounding box.
    # 
    def move_down(n)
      self.y -= n
    end

    # Moves down the document and then executes a block.
    #
    #   pdf.text "some text"
    #   pdf.pad_top(100) do
    #     pdf.text "This is 100 points below the previous line of text"
    #   end
    #   pdf.text "This text appears right below the previous line of text"
    #
    def pad_top(y)
      move_down(y)
      yield
    end

    # Executes a block then moves down the document
    #
    #   pdf.text "some text"
    #   pdf.pad_bottom(100) do
    #     pdf.text "This text appears right below the previous line of text"
    #   end
    #   pdf.text "This is 100 points below the previous line of text"
    #
    def pad_bottom(y)
      yield
      move_down(y)
    end

    # Moves down the document by y, executes a block, then moves down the
    # document by y again.
    #
    #   pdf.text "some text"
    #   pdf.pad(100) do
    #     pdf.text "This is 100 points below the previous line of text"
    #   end
    #   pdf.text "This is 100 points below the previous line of text"
    #
    def pad(y)
      move_down(y)
      yield
      move_down(y)
    end
    
    
    # Indents the specified number of PDF points for the duration of the block
    #
    #  pdf.text "some text"
    #  pdf.indent(20) do
    #    pdf.text "This is indented 20 points"
    #  end
    #  pdf.text "This starts 20 points left of the above line " +
    #           "and is flush with the first line"
    #
    def indent(x, &block)
      bounds.indent(x, &block)
    end
    

    def mask(*fields) # :nodoc:
     # Stores the current state of the named attributes, executes the block, and
     # then restores the original values after the block has executed.
     # -- I will remove the nodoc if/when this feature is a little less hacky
      stored = {}
      fields.each { |f| stored[f] = send(f) }
      yield
      fields.each { |f| send("#{f}=", stored[f]) }
    end

    # Raised if group() is called with a block that is too big to be
    # rendered in the current context.
    #
    CannotGroup = Class.new(StandardError)

    # Attempts to group the given block vertically within the current context.
    # First attempts to render it in the current position on the current page.
    # If that attempt overflows, it is tried anew after starting a new context
    # (page or column).
    #
    # Raises CannotGroup if the provided content is too large to fit alone in
    # the current page or column.
    #
    def group(second_attempt=false)
      old_bounding_box = @bounding_box
      @bounding_box = SimpleDelegator.new(@bounding_box)

      def @bounding_box.move_past_bottom
        raise RollbackTransaction
      end

      success = transaction { yield }

      unless success
        raise CannotGroup if second_attempt
        old_bounding_box.move_past_bottom
        group(second_attempt=true) { yield }
      end 

      @bounding_box = old_bounding_box
    end

    # Specify a template for page numbering.  This should be called
    # towards the end of document creation, after all your content is already in
    # place.  In your template string, <page> refers to the current page, and
    # <total> refers to the total amount of pages in the doucment.
    #
    # Example:
    #
    #   Prawn::Document.generate("page_with_numbering.pdf") do
    #     text "Hai"
    #     start_new_page
    #     text "bai"
    #     start_new_page
    #     text "-- Hai again"
    #     number_pages "<page> in a total of <total>", [bounds.right - 50, 0]  
    #   end
    def number_pages(string, position)
      page_count.times do |i|
        go_to_page(i+1)
        str = string.gsub("<page>","#{i+1}").gsub("<total>","#{page_count}")
        text str, :at => position
      end
    end

    # Returns true if content streams will be compressed before rendering,
    # false otherwise
    #
    def compression_enabled?
      !!@compress
    end

    private

    # See Prawn::Document::Internals for low-level PDF functions

    def build_new_page_content
      generate_margin_box
      @page_content = ref(:Length => 0)

      @current_page = ref(:Type      => :Page,
                          :Parent    => @store.pages,
                          :MediaBox  => page_dimensions,
                          :Contents  => page_content)

      # include all proc sets, all the time (recommended by PDF 1.4 Reference 
      # section 9.1)
      page_resources[:ProcSet] = [:PDF, :Text, :ImageB, :ImageC, :ImageI]

      update_colors
      undash if dashed?
    end

    def generate_margin_box
      old_margin_box = @margin_box
      @margin_box = BoundingBox.new(
        self,
        [ @margins[:left], page_dimensions[-1] - @margins[:top] ] ,
        :width => page_dimensions[-2] - (@margins[:left] + @margins[:right]),
        :height => page_dimensions[-1] - (@margins[:top] + @margins[:bottom])
      )

      # we must update bounding box if not flowing from the previous page
      #
      # FIXME: This may have a bug where the old margin is restored
      # when the bounding box exits.
      @bounding_box = @margin_box if old_margin_box == @bounding_box
    end
    
    def apply_margin_option(options)
      # Treat :margin as CSS shorthand with 1-4 values.
      margin = Array(options[:margin])
      positions = { 4 => [0,1,2,3], 3 => [0,1,2,1],
                    2 => [0,1,0,1], 1 => [0,0,0,0] }[margin.length]

      [:top, :right, :bottom, :left].zip(positions).each do |p,i|
        options[:"#{p}_margin"] ||= margin[i]
      end
    end

  end
end<|MERGE_RESOLUTION|>--- conflicted
+++ resolved
@@ -60,11 +60,8 @@
     include Annotations
     include Destinations
     include Snapshot
-<<<<<<< HEAD
     include Outline
-=======
     include Prawn::Text
->>>>>>> 5088748a
     include Prawn::Graphics
     include Prawn::Images
     include Prawn::Stamp
