# encoding: utf-8

# document.rb : Implements PDF document generation for Prawn
#
# Copyright April 2008, Gregory Brown.  All Rights Reserved.
#
# This is free software. Please see the LICENSE and COPYING files for details.

require "stringio"
require "prawn/document/page_geometry" 
require "prawn/document/bounding_box"
require "prawn/document/text"      
require "prawn/document/table"

module Prawn
  class Document  
    
    include Prawn::Graphics    
    include Text                             
    include PageGeometry                             
    
    attr_accessor :page_size, :page_layout, :y, :margin_box
    attr_reader   :margins

             
    # Creates and renders a PDF document. 
    #
    # The explicit receiver argument is necessary only when you need to make 
    # use of a closure.     
    #      
    #  # Using implicit block form and rendering to a file
    #  Prawn::Document.generate "foo.pdf" do
    #     font "Times-Roman"   
    #     text "Hello World", :at => [200,720], :size => 32       
    #  end
    #         
    #  # Using explicit block form and rendering to a file   
    #  content = "Hello World"
    #  Prawn::Document.generate "foo.pdf" do |pdf|
    #     pdf.font "Times-Roman"
    #     pdf.text content, :at => [200,720], :size => 32
    #  end                                                
    #
    def self.generate(filename,options={},&block)
      pdf = Prawn::Document.new(options)          
      block.arity < 1 ? pdf.instance_eval(&block) : yield(pdf)
      pdf.render_file(filename)
    end
          
    # Creates a new PDF Document.  The following options are available:
    #
    # <tt>:page_size</tt>:: One of the Document::PageGeometry::SIZES [LETTER]
    # <tt>:page_layout</tt>:: Either <tt>:portrait</tt> or <tt>:landscape</tt>
    # <tt>:on_page_start</tt>:: Optional proc run at each page start
    # <tt>:on_page_stop</tt>:: Optional proc  run at each page stop   
    # <tt>:left_margin</tt>:: Sets the left margin in points [ 0.5 inch]
    # <tt>:right_margin</tt>:: Sets the right margin in points [ 0.5 inch]
    # <tt>:top_margin</tt>:: Sets the top margin in points [ 0.5 inch]
    # <tt>:bottom_margin</tt>:: Sets the bottom margin in points [0.5 inch]
    # 
    #                             
    #  # New document, US Letter paper, portrait orientation
    #  pdf = Prawn::Document.new                            
    #
    #  # New document, A4 paper, landscaped
    #  pdf = Prawn::Document.new(:page_size => "A4", :page_layout => :landscape)    
    # 
    #  # New document, draws a line at the start of each new page
    #  pdf = Prawn::Document.new(:on_page_start => 
    #    lambda { |doc| doc.line [0,100], [300,100] } )
    #
    def initialize(options={})
       @objects = []
       @info    = ref(:Creator => "Prawn", :Producer => "Prawn")
       @pages   = ref(:Type => :Pages, :Count => 0, :Kids => [])  
       @root    = ref(:Type => :Catalog, :Pages => @pages)  
       @page_start_proc = options[:on_page_start]
       @page_stop_proc  = options[:on_page_end]              
       @page_size   = options[:page_size]   || "LETTER"    
       @page_layout = options[:page_layout] || :portrait
             
       @margins = { :left   => options[:left_margin]   || 36,
                    :right  => options[:right_margin]  || 36,  
                    :top    => options[:top_margin]    || 36,       
                    :bottom => options[:bottom_margin] || 36  }
        
       generate_margin_box
       
       @bounding_box = @margin_box
       
       start_new_page 
     end     
     
     def generate_margin_box     
       old_margin_box = @margin_box
       @margin_box = BoundingBox.new(
         self,
         [ @margins[:left], page_dimensions[-1] - @margins[:top] ] ,
         :width => page_dimensions[-2] - (@margins[:left] + @margins[:right]),
         :height => page_dimensions[-1] - (@margins[:top] + @margins[:bottom])
       )                                 
             
       # update bounding box if not flowing from the previous page
       # TODO: This may have a bug where the old margin is restored
       # when the bounding box exits.
       @bounding_box = @margin_box if old_margin_box == @bounding_box              
     end
            
     # Creates and advances to a new page in the document.
     # Runs the <tt>:on_page_start</tt> lambda if one was provided at
     # document creation time (See Document.new).  
     #                                
     def start_new_page
       finish_page_content if @page_content  
       generate_margin_box    
       @page_content = ref(:Length => 0)   
     
       @current_page = ref(:Type      => :Page, 
                           :Parent    => @pages, 
                           :MediaBox  => page_dimensions, 
                           :Contents  => @page_content)
       set_current_font    
       update_colors
       @pages.data[:Kids] << @current_page
       @pages.data[:Count] += 1 
     
       add_content "q"   
       
       @y = @margin_box.absolute_top        
       @page_start_proc[self] if @page_start_proc
    end             
      
    # Returns the number of pages in the document
    #  
    #   pdf = Prawn::Document.new
    #   pdf.page_count #=> 1
    #   3.times { pdf.start_new_page }
    #   pdf.page_count #=> 4
    #
    def page_count
      @pages.data[:Count]
    end
       
    # Renders the PDF document to string
    #
    def render
      output = StringIO.new
      finish_page_content

      render_header(output)
      render_body(output)
      render_xref(output)
      render_trailer(output)
      str = output.string 
      str.force_encoding("ASCII-8BIT") if str.respond_to?(:force_encoding)
      str
    end
     
    # Renders the PDF document to file.
    #
    #   pdf.render_file "foo.pdf"     
    #
    def render_file(filename)
      Kernel.const_defined?("Encoding") ? mode = "wb:ASCII-8BIT" : mode = "wb"
      File.open(filename,mode) { |f| f << render }
    end   
    
    # Returns the current BoundingBox object, which is by default
    # the box represented by the margin box.  When called from within
    # a <tt>bounding_box</tt> block, the box defined by that call will
    # be used.
    #
    def bounds
      @bounding_box
    end

    # Moves up the document by n points
    # 
    def move_up(n)
      self.y += n
    end

    # Moves down the document by n point
    # 
    def move_down(n)
      self.y -= n
    end

   
    # Moves down the document and then executes a block.
    #
    #   pdf.text "some text"
    #   pdf.pad_top(100) do
    #     pdf.text "This is 100 points below the previous line of text"
    #   end
    #   pdf.text "This text appears right below the previous line of text"
    #
    def pad_top(y)
      move_down(y)
      yield
    end

    # Executes a block then moves down the document
    #
    #   pdf.text "some text"
    #   pdf.pad_bottom(100) do
    #     pdf.text "This text appears right below the previous line of text"
    #   end
    #   pdf.text "This is 100 points below the previous line of text"
    #
    def pad_bottom(y)
      yield
      move_down(y)
    end

    # Moves down the document by y, executes a block, then moves down the
    # document by y again.
    #
    #   pdf.text "some text"
    #   pdf.pad(100) do
    #     pdf.text "This is 100 points below the previous line of text"  
    #   end
    #   pdf.text "This is 100 points below the previous line of text"
    #
    def pad(y)
      move_down(y)
      yield
      move_down(y)
    end


    def mask(*fields) # :nodoc:
     # Stores the current state of the named attributes, executes the block, and
     # then restores the original values after the block has executed.
     # -- I will remove the nodoc if/when this feature is a little less hacky
      stored = {}
      fields.each { |f| stored[f] = send(f) }
      yield
      fields.each { |f| send("#{f}=", stored[f]) }
    end
   
    private
  
    def ref(data)
      @objects.push(Prawn::Reference.new(@objects.size + 1, data)).last
    end                                               
   
    def add_content(str)
     @page_content << str << "\n"
    end  

    # Add a new type to the current pages ProcSet
<<<<<<< HEAD
    def register_proc(type)
      @current_page.data[:ProcSet] ||= ref([])
      unless @current_page.data[:ProcSet].data.include?(type)
        @current_page.data[:ProcSet].data << type
      end
=======
    def proc_set(*types)
      @current_page.data[:ProcSet] ||= ref([])
      @current_page.data[:ProcSet].data |= types
>>>>>>> 96f66066
    end

    def page_resources
      @current_page.data[:Resources] ||= {}
    end

    def page_fonts
      page_resources[:Font] ||= {}
    end

    def page_xobjects
      page_resources[:XObject] ||= {}
    end
    
    def finish_page_content     
      @page_stop_proc[self] if @page_stop_proc
      add_content "Q"
      @page_content.data[:Length] = @page_content.stream.size
    end
    
    # Write out the PDF Header, as per spec 3.4.1
    def render_header(output)
      # pdf version
      output << "%PDF-1.3\n"

      # 4 binary chars, as recommended by the spec
      output << "\xFF\xFF\xFF\xFF\n"
    end

    # Write out the PDF Body, as per spec 3.4.2
    def render_body(output)
      @objects.each do |ref|
        ref.offset = output.size
        output << ref.object
      end
    end

    # Write out the PDF Cross Reference Table, as per spec 3.4.3
    def render_xref(output)
      @xref_offset = output.size
      output << "xref\n"
      output << "0 #{@objects.size + 1}\n"
      output << "0000000000 65535 f \n"
      @objects.each do |ref|
        output.printf("%010d", ref.offset)
        output << " 00000 n \n"
      end
    end

    # Write out the PDF Body, as per spec 3.4.4
    def render_trailer(output)
      trailer_hash = {:Size => @objects.size + 1, 
                      :Root => @root,
                      :Info => @info}

      output << "trailer\n"
      output << Prawn::PdfObject(trailer_hash) << "\n"
      output << "startxref\n" 
      output << @xref_offset << "\n"
      output << "%%EOF"
    end 
  end
end<|MERGE_RESOLUTION|>--- conflicted
+++ resolved
@@ -250,17 +250,9 @@
     end  
 
     # Add a new type to the current pages ProcSet
-<<<<<<< HEAD
-    def register_proc(type)
-      @current_page.data[:ProcSet] ||= ref([])
-      unless @current_page.data[:ProcSet].data.include?(type)
-        @current_page.data[:ProcSet].data << type
-      end
-=======
     def proc_set(*types)
       @current_page.data[:ProcSet] ||= ref([])
       @current_page.data[:ProcSet].data |= types
->>>>>>> 96f66066
     end
 
     def page_resources
