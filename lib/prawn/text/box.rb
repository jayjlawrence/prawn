# encoding: utf-8

# text/rectangle.rb : Implements text boxes
#
# Copyright November 2009, Daniel Nelson. All Rights Reserved.
#
# This is free software. Please see the LICENSE and COPYING files for details.

module Prawn
  module Text

    # Draws the requested text into a box. When the text overflows
    # the rectangle, you can display ellipses, shrink to fit, or
    # truncate the text. Text boxes are independent of the document
    # y position.
    #
    # == Encoding
    #
    # Note that strings passed to this function should be encoded as UTF-8.
    # If you get unexpected characters appearing in your rendered document, 
    # check this.
    #
    # If the current font is a built-in one, although the string must be
    # encoded as UTF-8, only characters that are available in WinAnsi
    # are allowed.
    #
    # If an empty box is rendered to your PDF instead of the character you 
    # wanted it usually means the current font doesn't include that character.
    #
    # == Options (default values marked in [])
    #
    # <tt>:kerning</tt>:: <tt>boolean</tt>. Whether or not to use kerning (if it
    #                     is available with the current font) [true]
    # <tt>:size</tt>:: <tt>number</tt>. The font size to use. [current font
    #                  size]
    # <tt>:style</tt>:: The style to use. The requested style must be part of
    #                   the current font familly. [current style]
    #
    # <tt>:at</tt>:: <tt>[x, y]</tt>. The upper left corner of the box
    #                [@document.bounds.left, @document.bounds.top]
    # <tt>:width</tt>:: <tt>number</tt>. The width of the box
    #                   [@document.bounds.right - @at[0]]
    # <tt>:height</tt>:: <tt>number</tt>. The height of the box [@at[1] -
    #                    @document.bounds.bottom]
    # <tt>:align</tt>:: <tt>:left</tt>, <tt>:center</tt>, or <tt>:right</tt>.
    #                   Alignment within the bounding box [:left]
    # <tt>:valign</tt>:: <tt>:top</tt>, <tt>:center</tt>, or <tt>:bottom</tt>.
    #                    Vertical alignment within the bounding box [:top]
    # <tt>:rotate</tt>:: <tt>number</tt>. The angle to rotate the text
    # <tt>:rotate_around</tt>:: <tt>:center</tt>, <tt>:upper_left</tt>,
    #                           <tt>:upper_right</tt>, <tt>:lower_right</tt>,
    #                           or <tt>:lower_left</tt>. The point around which
    #                           to rotate the text [:upper_left]
    # <tt>:leading</tt>:: <tt>number</tt>. Additional space between lines [0]
    # <tt>:single_line</tt>:: <tt>boolean</tt>. If true, then only the first
    #                         line will be drawn [false]
    # <tt>:skip_encoding</tt>:: <tt>boolean</tt> [false]
    # <tt>:overflow</tt>:: <tt>:truncate</tt>, <tt>:shrink_to_fit</tt>,
    #                      <tt>:expand</tt>, or <tt>:ellipses</tt>. This
    #                      controls the behavior when  the amount of text
    #                      exceeds the available space. <tt>:ellipses</tt> is
    #                      not available with <tt>:inline_styling</tt>
    #                      [:truncate]
    # <tt>:min_font_size</tt>:: <tt>number</tt>. The minimum font size to use
    #                           when :overflow is set to :shrink_to_fit (that is
    #                           the font size will not be 
    #                           reduced to less than this value, even if it
    #                           means that some text will be cut off). [5]
    # <tt>:line_wrap</tt>:: <tt>object</tt>. An object used for custom line
    #                        wrapping on a case by case basis. Note that if you
    #                        want to change wrapping document-wide, do
    #                        pdf.default_line_wrap = MyLineWrap.new. Your custom
    #                        object must have a wrap_line method that accepts an
    #                        <tt>options</tt> hash and returns the string from 
    #                        that single line that can fit on the line under 
    #                        the conditions defined by <tt>options</tt>. If 
    #                        omitted, the line wrap object is used.
    #                        The options hash passed into the wrap_object proc
    #                        includes the following options:
    #                        <tt>:width</tt>:: the width available for the
    #                                          current line of text
    #                        <tt>:document</tt>:: the pdf object
    #                        <tt>:kerning</tt>:: boolean
    #                        <tt>:line</tt>:: the line of text to print. Note
    #                        that this option is not provided when inline
    #                        formatting is being used
    #                        <tt>:inline_format</tt>:: an InlineFormatter
    #                        object. Note that this is only provided when
    #                        inline formatting is being used
    #                        Note that you need not support both line and
    #                        inline_format options if you intend on using your
    #                        custom word wrap object only with formatted or only
    #                        with unformatted text
    #
    #                        The line wrap object should have a <tt>width</tt>
    #                        method that returns the width of the last line
    #                        printed
    #
    # Returns any text that did not print under the current settings.
    # NOTE: if an AFM font is used, then the returned text is encoded in
    # WinAnsi. Subsequent calls to text_box that pass this returned text back
    # into text box must include a :skip_encoding => true option. This is
    # unnecessary when using TTF fonts because those operate on UTF-8 encoding.
    #
    # Raises <tt>ArgumentError</tt> if <tt>:ellipses</tt> <tt>overflow</tt>
    # option included
    # Raises <tt>Errors::CannotFit</tt> if not enough width exists to drawn even
    # a single character
    # Raises "Bad font family" if <tt>:inline_format</tt> used, but no font
    # family is defined for the current font
    #
    def text_box(string, options)
      Text::Box.new(string, options.merge(:document => self)).render
    end

    # Generally, one would use the text_box convenience method. However, using
    # Text::Box.new in conjunction with render() enables one to do look-ahead
    # calculations prior to placing text on the page, or to determine how much
    # vertical space was consumed by the printed text
    #
    class Box

      VALID_OPTIONS = Prawn::Core::Text::VALID_OPTIONS + 
        [:at, :height, :width, :align, :valign,
         :overflow, :min_font_size, :line_wrap,
<<<<<<< HEAD
         :leading, :document, :rotation, :rotate_around,
         :single_line, :skip_encoding, :inline_format]
=======
         :leading, :document, :rotate, :rotate_around,
         :single_line, :skip_encoding]
>>>>>>> fa2187ae


      
      # The text that was successfully printed (or, if <tt>dry_run</tt> was
      # used, the test that would have been successfully printed)
      attr_reader :text
      # The upper left corner of the text box
      attr_reader :at
      # The line height of the last line printed
      attr_reader :line_height
      # The height of the ascender of the last line printed
      attr_reader :ascender
      # The height of the descender of the last line printed
      attr_reader :descender
      # The leading used during printing
      attr_reader :leading

      # See Prawn::Text#text_box for valid options
      #
      def initialize(string, options={})
        @inked          = false
        Prawn.verify_options(VALID_OPTIONS, options)
        options          = options.dup
        @overflow        = options[:overflow] || :truncate
        @original_string = string
        @text            = nil
        
        @document        = options[:document]
        @at              = options[:at] ||
                           [@document.bounds.left, @document.bounds.top]
        @width           = options[:width] ||
                           @document.bounds.right - @at[0]
        @height          = options[:height] ||
                           @at[1] - @document.bounds.bottom
        @align           = options[:align] || :left
        @vertical_align  = options[:valign] || :top
        @leading         = options[:leading] || 0
        @rotate          = options[:rotate] || 0
        @rotate_around   = options[:rotate_around] || :upper_left
        @single_line     = options[:single_line]
        @skip_encoding   = options[:skip_encoding] || @document.skip_encoding
        if options[:inline_format]
          if @overflow == :ellipses
            raise ArgumentError, "ellipses overflow unavailable with" +
                                 "inline formatting"
          end
          @inline_format   = InlineFormatter.new
        end


        if @overflow == :expand
          # if set to expand, then we simply set the bottom
          # as the bottom of the document bounds, since that
          # is the maximum we should expand to
          @height = @at[1] - @document.bounds.bottom
          @overflow = :truncate
        end
        @min_font_size  = options[:min_font_size] || 5
        @line_wrap    = options [:line_wrap] || @document.default_line_wrap
        @options = @document.text_options.merge(:kerning => options[:kerning],
                                                :size    => options[:size],
                                                :style   => options[:style])
      end
      
      # Render text to the document based on the settings defined in initialize.
      #
      # In order to facilitate look-ahead calculations, <tt>render</tt> accepts
      # a <tt>:dry_run => true</tt> option. If provided then everything is
      # executed as if rendering, with the exception that nothing is drawn on
      # the page. Useful for look-ahead computations of height, unprinted text,
      # etc.
      #
      # Returns any text that did not print under the current settings
      #
      def render(flags={})
        # dup because normalize_encoding changes the string
        string = @original_string.dup
        unprinted_text = ''
        @document.save_font do
          process_options

          @document.font.normalize_encoding!(string) unless @skip_encoding

          @document.font_size(@font_size) do
            shrink_to_fit(string) if @overflow == :shrink_to_fit
            process_vertical_alignment(string)
            @inked = true unless flags[:dry_run]
            if @rotate != 0 && @inked
              unprinted_text = render_rotated(string)
            else
              unprinted_text = _render(string)
            end
            @inked = false
          end
        end
        unprinted_text
      end

      # The height actually used during the previous <tt>render</tt>
      # 
      def height
        return 0 if @baseline_y.nil? || @descender.nil?
        # baseline is already pushed down one line below the current
        # line, so we need to subtract line line_height and leading,
        # but we need to add in the descender since baseline is
        # above the descender
        @baseline_y.abs + @descender - @line_height - @leading
      end

      private

      def process_vertical_alignment(string)
        return if @vertical_align == :top
        _render(string)
        case @vertical_align
        when :center
          @at[1] = @at[1] - (@height - height) * 0.5
        when :bottom
          @at[1] = @at[1] - (@height - height)
        end
        @height = height
      end

      # Decrease the font size until the text fits or the min font
      # size is reached
      def shrink_to_fit(string)
        while (unprinted_text = _render(string)).length > 0 &&
            @font_size > @min_font_size
          @font_size -= 0.5
          @document.font_size = @font_size
        end
      end

      def process_options
        # must be performed within a save_font bock because
        # document.process_text_options sets the font
        @document.process_text_options(@options)
        @font_size = @options[:size]
        @kerning   = @options[:kerning]
      end

      def render_rotated(string)
        unprinted_text = ''

        case @rotate_around
        when :center
          x = @at[0] + @width * 0.5
          y = @at[1] - @height * 0.5
        when :upper_right
          x = @at[0] + @width
          y = @at[1]
        when :lower_right
          x = @at[0] + @width
          y = @at[1] - @height
        when :lower_left
          x = @at[0]
          y = @at[1] - @height
        else
          x = @at[0]
          y = @at[1]
        end

        @document.rotate(@rotate, :origin => [x, y]) do
          unprinted_text = _render(string)
        end
        unprinted_text
      end

      def _render(string)
        if @inline_format
          render_formatted(string)
        else
          render_unformatted(string)
        end
      end

      def render_unformatted(string)
        remaining_text = string
        @line_height = @document.font.height
        @descender   = @document.font.descender
        @ascender    = @document.font.ascender
        @baseline_y  = -@ascender
        
        printed_lines = []
        
        while remaining_text &&
              remaining_text.length > 0 &&
              @baseline_y.abs + @descender <= @height
          line_to_print = @line_wrap.wrap_line(
                                             :line => remaining_text.first_line,
                                             :document => @document,
                                             :kerning => @kerning,
                                             :width => @width)

          if line_to_print.empty? && remaining_text.length > 0
            raise Errors::CannotFit
          end

          remaining_text = remaining_text.slice(line_to_print.length..
                                                remaining_text.length)
          print_ellipses = (@overflow == :ellipses && last_line? &&
                            remaining_text.length > 0)
          printed_lines << print_line(line_to_print, print_ellipses)
          @baseline_y -= (@line_height + @leading)
          break if @single_line
        end

        @text = printed_lines.join("\n") if @inked
          
        remaining_text
      end

      def render_formatted(string)
        @inline_format.tokenize_string(string)

        # these values will depend on the maximum value within a given line
        @line_height = 0
        @descender   = 0
        @ascender    = 0
        @baseline_y  = 0

        printed_lines = []

        while @inline_format.unfinished? &&
              @baseline_y.abs + @descender <= @height

          printed_fragments = []

          line_to_print = @line_wrap.wrap_line(:document => @document,
                                               :kerning => @kerning,
                                               :width => @width,
                                               :inline_format => @inline_format)
          if line_to_print.empty? && @inline_format.consumed_strings.length > 0
            raise Errors::CannotFit
          end

          @line_height = @inline_format.max_line_height
          @descender   = @inline_format.max_descender
          @ascender    = @inline_format.max_ascender
          @baseline_y  = -@ascender if @baseline_y == 0
          if @baseline_y.abs + @descender > @height
            @inline_format.repack_unretrieved_strings
            break
          end

          accumulated_width = 0
          while fragment = @inline_format.retrieve_string
            raise "Bad font family" unless @document.font.family
            @document.font(@document.font.family,
                       :style => @inline_format.last_retrieved_font_style) do
              printed_fragments << print_formatted_line(fragment,
                                                        accumulated_width,
                                                        @line_wrap.width)
            end
            accumulated_width += @inline_format.last_retrieved_width
          end
          printed_lines << printed_fragments.join("")
          @baseline_y -= (@line_height + @leading)
          break if @single_line
        end

        @text = printed_lines.join("\n") if @inked

        @inline_format.unconsumed_string
      end

      def print_line(line_to_print, print_ellipses)
        # strip so that trailing and preceding white space don't
        # interfere with alignment
        line_to_print.strip!
        
        insert_ellipses(line_to_print) if print_ellipses

        case(@align)
        when :left
          x = @at[0]
        when :center
          line_width = @document.width_of(line_to_print, :kerning => @kerning)
          x = @at[0] + @width * 0.5 - line_width * 0.5
        when :right
          line_width = @document.width_of(line_to_print, :kerning => @kerning)
          x = @at[0] + @width - line_width
        end
        
        y = @at[1] + @baseline_y
        
        if @inked
          @document.draw_text!(line_to_print, :at => [x, y],
                                              :kerning => @kerning)
        end
        
        line_to_print
      end

      def print_formatted_line(line_to_print, accumulated_width, line_width)
        case(@align)
        when :left
          x = @at[0]
        when :center
          x = @at[0] + @width * 0.5 - line_width * 0.5
        when :right
          x = @at[0] + @width - line_width
        end

        x += accumulated_width

        y = @at[1] + @baseline_y

        if @inked
          @document.draw_text!(line_to_print, :at => [x, y],
                                              :kerning => @kerning)
        end

        line_to_print
      end
      
      def last_line?
        @baseline_y.abs + @descender > @height - @line_height
      end

      def insert_ellipses(line_to_print)
        if @document.width_of(line_to_print + "...",
                              :kerning => @kerning) < @width
          line_to_print.insert(-1, "...")
        else
          line_to_print[-3..-1] = "..." if line_to_print.length > 3
        end
      end
    end




    class InlineFormatter
      attr_reader :current_format_state
      attr_reader :consumed_strings
      attr_reader :tokens
      attr_reader :max_line_height
      attr_reader :max_descender
      attr_reader :max_ascender
      attr_reader :last_retrieved_width

      def initialize
        @retrieved_format_state = []
        @current_format_state = []
        @consumed_strings = []
        @consumed_tags = []
      end

      def tokenize_string(string)
        @max_line_height = 0
        @max_descender = 0
        @max_ascender = 0
        regex_string = "\n|<b>|</b>|<i>|</i>|<u>|</u>|<strikethrough>|" +
                       "</strikethrough>|<a[^>]*>|</a>|<color[^>]*>|</color>|[^<\n]*"
        regex = Regexp.new(regex_string, Regexp::MULTILINE)
        @tokens = string.scan(regex)
        @tokens.delete("")
        @tokens
      end

      def finished?
        @tokens.length == 0
      end

      def unfinished?
        @tokens.length > 0
      end

      def unconsumed_string
        @tokens.join("")
      end

      def repack_unretrieved_strings
        new_tokens = []
        while string = retrieve_string
          new_tokens.concat(@consumed_tags)
          new_tokens << string
        end
        new_tokens.concat(@tokens)
        @tokens = new_tokens
      end

      def next_string
        string = ""
        
        while token = @tokens.shift
          @consumed_tags << token
          case token
          when "\n", "", nil
            string = token
            @consumed_tags = []
            break
          when "<b>"
            @current_format_state << :bold
          when "<i>"
            @current_format_state << :italic
          when "<u>"
            @current_format_state << :underline
          when "<strikethrough>"
            @current_format_state << :strikethrough
          when "</b>", "</i>", "</u>", "</strikethrough>", "</a>", "</color>"
            @current_format_state.pop
          else
            if token =~ /^a[^>]*>$/
              # @current_format_state << 
            elsif token =~ /^<color[^>]*>$/
              # @current_format_state <<
            else
              string = token.gsub("&lt;", "<").gsub("&gt;", ">").gsub("&amp;", "&")
              @consumed_tags.pop
              @consumed_strings << { :string => string,
                                     :format => @current_format_state.dup,
                                     :tags => @consumed_tags}
              @consumed_tags = []
              break
            end
          end
        end
        string
      end

      def set_last_string_size_data(options)
        @consumed_strings.last[:width] = options[:width]
        @max_line_height = [@max_line_height, options[:line_height]].max
        @max_descender = [@max_descender, options[:descender]].max
        @max_ascender = [@max_ascender, options[:ascender]].max
      end

      def update_last_string(printed, unprinted="")
        if printed.nil? || printed.empty? || printed =~ /^ +$/
          @consumed_strings.pop
        else
          @consumed_strings.last[:string] = printed
        end
        unless unprinted.nil? || unprinted.empty? || unprinted =~ /^ +$/
          @tokens.unshift(unprinted)
        end
      end

      def retrieve_string
        hash = @consumed_strings.shift
        if hash.nil?
          @retrieved_format_state = nil
          @last_retrieved_width = 0
          @consumed_tags = []
          nil
        else
          @retrieved_format_state = hash[:format]
          @last_retrieved_width = hash[:width]
          @consumed_tags = hash[:tags]
          hash[:string]
        end
      end

      def last_retrieved_font_style
        if @retrieved_format_state.include?(:bold) && @retrieved_format_state.include?(:italic)
          :bold_italic
        elsif @retrieved_format_state.include?(:bold)
          :bold
        elsif @retrieved_format_state.include?(:italic)
          :italic
        else
          :normal
        end
      end

      def current_font_style
        if @current_format_state.include?(:bold) && @current_format_state.include?(:italic)
          :bold_italic
        elsif @current_format_state.include?(:bold)
          :bold
        elsif @current_format_state.include?(:italic)
          :italic
        else
          :normal
        end
      end

    end


    class LineWrap

      def width
        @accumulated_width || 0
      end

      def wrap_line(options)
        @document = options[:document]
        @kerning = options[:kerning]
        @width = options[:width]
        @inline_format = options[:inline_format]
        @accumulated_width = 0
        @fragment_width = 0
        @output = ""
        scan_pattern = @document.font.unicode? ? /\S+|\s+/ : /\S+|\s+/n
        space_scan_pattern = @document.font.unicode? ? /\s/ : /\s/n

        if @inline_format
          formatted_wrap_line(scan_pattern, space_scan_pattern)
        else
          unformatted_wrap_line(options[:line], scan_pattern, space_scan_pattern)
        end
        
        @output
      end

      private

      def unformatted_wrap_line(line, scan_pattern, space_scan_pattern)
        line.scan(scan_pattern).each do |segment|
          segment_width = @document.width_of(segment, :kerning => @kerning)

          if @accumulated_width + segment_width <= @width
            @accumulated_width += segment_width
            @output += segment
          else
            # if the line contains white space, don't split the
            # final word that doesn't fit, just return what fits nicely
            wrap_by_char(segment) unless @output =~ space_scan_pattern
            break
          end
        end
      end

      def formatted_wrap_line(scan_pattern, space_scan_pattern)
        line_output = ""
        finished_this_line = false
        while fragment = @inline_format.next_string
          @output = ""
          if fragment == "\n" || fragment == ""
            finished_this_line = true
          else
            fragment.lstrip! if line_output.empty?

            @fragment_width = 0
            fragment.scan(scan_pattern).each do |segment|
              raise "Bad font family" unless @document.font.family
              @document.font(@document.font.family,
                             :style => @inline_format.current_font_style) do

                segment_width = @document.width_of(segment, :kerning => @kerning)

                if @accumulated_width + segment_width <= @width
                  @accumulated_width += segment_width
                  @fragment_width += segment_width
                  @output += segment
                else
                  # if the line contains white space, don't split the
                  # final word that doesn't fit, just return what fits nicely
                  unless (line_output + @output) =~ space_scan_pattern
                    wrap_by_char(segment)
                  end
                  finished_this_line = true
                  break
                end
              end
            end
          end
          unless @output.empty?
            @output.rstrip! if finished_this_line || @inline_format.finished?
            remaining_text = fragment.slice(@output.length..fragment.length)
            raise "Bad font family" unless @document.font.family
            @document.font(@document.font.family,
                           :style => @inline_format.current_font_style) do
              @fragment_width = @document.width_of(@output, :kerning => @kerning)
            end
            @inline_format.update_last_string(@output, remaining_text)
            line_output += @output
          end
          set_last_string_size_data
          break if finished_this_line
        end
        @output = line_output
      end

      def set_last_string_size_data
        @inline_format.set_last_string_size_data(:width => @fragment_width,
                                                 :line_height => @document.font.height,
                                                 :descender => @document.font.descender,
                                                 :ascender => @document.font.ascender)
      end

      def wrap_by_char(segment)
        if @document.font.unicode?
          segment.unpack("U*").each do |char_int|
            return unless append_char([char_int].pack("U"))
          end
        else
          segment.each_char do |char|
            return unless append_char(char)
          end
        end
      end

      def append_char(char)
        char_width = @document.width_of(char, :kerning => @kerning)
        @accumulated_width += char_width
        @fragment_width += char_width

        if @accumulated_width >= @width
          false
        else
          @output << char
          true
        end
      end
    end

  end
end<|MERGE_RESOLUTION|>--- conflicted
+++ resolved
@@ -123,14 +123,8 @@
       VALID_OPTIONS = Prawn::Core::Text::VALID_OPTIONS + 
         [:at, :height, :width, :align, :valign,
          :overflow, :min_font_size, :line_wrap,
-<<<<<<< HEAD
-         :leading, :document, :rotation, :rotate_around,
+         :leading, :document, :rotate, :rotate_around,
          :single_line, :skip_encoding, :inline_format]
-=======
-         :leading, :document, :rotate, :rotate_around,
-         :single_line, :skip_encoding]
->>>>>>> fa2187ae
-
 
       
       # The text that was successfully printed (or, if <tt>dry_run</tt> was
