--- conflicted
+++ resolved
@@ -1,19 +1,9 @@
 # encoding: utf-8
-<<<<<<< HEAD
-# 
-=======
- 
->>>>>>> dc2eb2ad
 # Prawn : A library for PDF generation in Ruby
 #
 # Copyright April 2008, Gregory Brown. All Rights Reserved.
 #
 # This is free software. Please see the LICENSE and COPYING files for details.
-<<<<<<< HEAD
-        
-=======
-#           
->>>>>>> dc2eb2ad
 %w[ttfunk/lib].each do |dep|
   $LOAD_PATH.unshift(File.dirname(__FILE__) + "/../../vendor/#{dep}")
 end
@@ -43,18 +33,10 @@
   # are used.  Off by default.
   #
   # Example:
-<<<<<<< HEAD
-  #
-  #   >> Prawn::Document.new(:tomato => "Juicy")  
-  #   Prawn::Errors::UnknownOption:   
-  #   Detected unknown option(s): [:tomato] 
-  #   Accepted options are: [:page_size, :page_layout, :left_margin, ...]  
-=======
   #   >> Prawn::Document.new(:tomato => "Juicy")
   #   Prawn::Errors::UnknownOption: 
   #   Detected unknown option(s): [:tomato]
   #   Accepted options are: [:page_size, :page_layout, :left_margin, ...]
->>>>>>> dc2eb2ad
   #
   attr_accessor :debug
   
