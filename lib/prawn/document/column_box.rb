--- conflicted
+++ resolved
@@ -43,7 +43,6 @@
     
     # Template methods to support ColumnBox extensions
     class BoundingBox
-<<<<<<< HEAD
       def left_side
          absolute_left
       end
@@ -53,18 +52,6 @@
       end
 
       def move_past_bottom
-=======
-      def left_side #:nodoc:
-         absolute_left
-      end
-
-      def right_side #:nodoc:
-         absolute_right
-      end
-      
-      # template method overridden by column box
-      def move_past_bottom #:nodoc:
->>>>>>> dc2eb2ad
          @parent.start_new_page
       end
     end
