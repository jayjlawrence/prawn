# encoding: utf-8

# snapshot.rb : Implements transactional rendering for Prawn
#
# Copyright August 2009, Brad Ediger.  All Rights Reserved.
#
# This is free software. Please see the LICENSE and COPYING files for details.

require 'delegate'

module Prawn
  class Document
    module Snapshot

      RollbackTransaction = Class.new(StandardError)

      # Call this within a +transaction+ block to roll back the transaction and
      # prevent any of its data from being rendered. You must reset the
      # y-position yourself if you have performed any drawing operations that
      # modify it.
      #
      def rollback
        raise RollbackTransaction
      end

      # Run a block of drawing operations, to be completed atomically. If
      # +rollback+ is called or a RollbackTransaction exception is raised
      # inside the block, all actions taken inside the block will be rolled
      # back (with the exception of y-position, which you must restore
      # yourself). 
      #
      # Returns true on success, or false if the transaction was rolled back.
      #
      def transaction
        snap = take_snapshot
        yield
        true
      rescue RollbackTransaction
        restore_snapshot(snap)
        false
      end

      private
      
      # Takes a current snapshot of the document's state, sufficient to
      # reconstruct it after it was amended.
      #
      def take_snapshot
<<<<<<< HEAD
        {:page_content    => Marshal.load(Marshal.dump(page_content)),
         :current_page    => Marshal.load(Marshal.dump(current_page)),
=======
        {:page_content    => Marshal.load(Marshal.dump(page.content)),
         :current_page    => Marshal.load(Marshal.dump(page.dictionary)),
>>>>>>> 8ef6492a
         :page_number     => @page_number,
         :page_kids       => @store.pages.data[:Kids].map{|kid| kid.identifier},
         :dests           => names? && 
                             Marshal.load(Marshal.dump(names.data[:Dests]))}
      end

      # Rolls the page state back to the state of the given snapshot.
      #
      def restore_snapshot(shot)
        # Because these objects are referenced by identifier from the Pages
        # dictionary, we can't just restore them over the current refs in
        # page_content and current_page. We have to restore them over the old
        # ones.
        page.content = shot[:page_content].identifier
        page.content.replace shot[:page_content]

        page.dictionary = shot[:current_page].identifier
        page.dictionary.replace shot[:current_page]
        page.dictionary.data[:Contents] = page.content

        @page_number = shot[:page_number]

        @page_number = shot[:page_number]

        @store.pages.data[:Kids] = shot[:page_kids].map{|id| @store[id]}
        @store.pages.data[:Count] = shot[:page_kids].size

        if shot[:dests]
          names.data[:Dests] = shot[:dests] 
        end
      end

    end
  end
end<|MERGE_RESOLUTION|>--- conflicted
+++ resolved
@@ -46,13 +46,8 @@
       # reconstruct it after it was amended.
       #
       def take_snapshot
-<<<<<<< HEAD
-        {:page_content    => Marshal.load(Marshal.dump(page_content)),
-         :current_page    => Marshal.load(Marshal.dump(current_page)),
-=======
         {:page_content    => Marshal.load(Marshal.dump(page.content)),
          :current_page    => Marshal.load(Marshal.dump(page.dictionary)),
->>>>>>> 8ef6492a
          :page_number     => @page_number,
          :page_kids       => @store.pages.data[:Kids].map{|kid| kid.identifier},
          :dests           => names? && 
