<<<<<<< HEAD
module Prawn 
  class Document   
    
    # A bounding box serves two important purposes:
    #    * Provide bounds for flowing text, starting at a given point
    #    * Translate the origin (0,0) for graphics primitives, for the purposes
    #      of simplifying coordinate math.
=======
module Prawn
  class Document
    
    # A bounding box serves two important purposes:
    # * Provide bounds for flowing text, starting at a given point
    # * Translate the origin (0,0) for graphics primitives, for the purposes
    # of simplifying coordinate math.
>>>>>>> 77c704af
    #
    # When flowing text, the usage of a bounding box is simple. Text will
    # begin at the point specified, flowing the width of the bounding box.
    # After the block exits, the text drawing position will be moved to
    # the bottom of the bounding box (y - height). Currently, Prawn allows
    # text to overflow the bottom border of the bounding box, so it is up to
    # the user to ensure the text provided will fit within the height of the
    # bounding box.
    #
<<<<<<< HEAD
    #    pdf.bounding_box([100,500], :width => 100, :height => 300) do
    #      pdf.text "This text will flow in a very narrow box starting" +
    #       "from [100,500].  The pointer will then be moved to [100,200]" +
    #       "and return to the margin_box"
    #    end
    #    
    # When translating coordinates, the idea is to allow the user to draw 
=======
    # pdf.bounding_box([100,500], :width => 100, :height => 300) do
    # pdf.text "This text will flow in a very narrow box starting" +
    # "from [100,500]. The pointer will then be moved to [100,200]" +
    # "and return to the margin_box"
    # end
    #
    # When translating coordinates, the idea is to allow the user to draw
>>>>>>> 77c704af
    # relative to the origin, and then translate their drawing to a specified
    # area of the document, rather than adjust all their drawing coordinates
    # to match this new region.
    #
    # Take for example two triangles which share one point, drawn from the
    # origin:
    #
<<<<<<< HEAD
    #    pdf.polygon [0,250], [0,0], [150,100]
    #    pdf.polygon [100,0], [150,100], [200,0]
=======
    # pdf.polygon [0,250], [0,0], [150,100]
    # pdf.polygon [100,0], [150,100], [200,0]
>>>>>>> 77c704af
    #
    # It would be easy enough to translate these triangles to another point,
    # e.g [200,200]
    #
    # pdf.polygon [200,450], [200,200], [350,300]
    # pdf.polygon [300,200], [350,300], [400,200]
    #
    # However, each time you want to move the drawing, you'd need to alter
    # every point in the drawing calls, which as you might imagine, can become
    # tedious.
    #
    # If instead, we think of the drawing as being bounded by a box, we can
    # see that the image is 200 points wide by 250 points tall.
    #
    # To translate it to a new origin, we simply select a point at (x,y+height)
    #
    # Using the [200,200] example:
    #
<<<<<<< HEAD
    #    pdf.bounding_box([200,450], :width => 200, :height => 250) do
    #      pdf.polygon [0,250], [0,0], [150,100] 
    #      pdf.polygon [100,0], [150,100], [200,0]
    #    end
=======
    # pdf.bounding_box([200,450], :width => 200, :height => 250) do
    # pdf.polygon [0,250], [0,0], [150,100]
    # pdf.polygon [100,0], [150,100], [200,0]
    # end
>>>>>>> 77c704af
    #
    # Notice that the drawing is still relative to the origin. If we want to
    # move this drawing around the document, we simply need to recalculate the
    # top-left corner of the rectangular bounding-box, and all of our graphics
    # calls remain unmodified.
    #
    def bounding_box(*args, &block)
      @bounding_box = BoundingBox.new(self, *args)
      self.y = @bounding_box.absolute_top
      
      block.call
      
      self.y = @bounding_box.absolute_bottom
      @bounding_box = @margin_box
    end
    
    class BoundingBox
      
      def initialize(parent, point, options={}) #:nodoc:
        @parent = parent
        @x, @y = point
        @width, @height = options[:width], options[:height]
      end
       
      # The translated origin (x,y-height) which describes the location
      # of the bottom left corner of the bounding box in absolute terms.
      def anchor
        [@x, @y - height]
      end
      
      # Relative left x-coordinate of the bounding box. (Always 0)
      def left
        0
      end
      
      # Relative right x-coordinate of the bounding box. (Equal to the box width)
      def right
        @width
      end
      
      # Relative top y-coordinate of the bounding box. (Equal to the box height)
      def top
        height
      end
      
      # Relative bottom y-coordinate of the bounding box (Always 0)
      def bottom
        0
      end
      
      # Absolute left x-coordinate of the bounding box
      def absolute_left
        @x
      end
      
      # Absolute right x-coordinate of the bounding box
      def absolute_right
        @x + width
      end
      
      # Absolute top y-coordinate of the bounding box
      def absolute_top
        @y
      end
      
      # Absolute bottom y-coordinate of the bottom box
      def absolute_bottom
        @y - height
      end
      
      def width
        @width
      end
      
      def height
        if @height.nil?
          absolute_top - @parent.y
        else
          @height
        end
      end
    end
  end
end<|MERGE_RESOLUTION|>--- conflicted
+++ resolved
@@ -1,12 +1,3 @@
-<<<<<<< HEAD
-module Prawn 
-  class Document   
-    
-    # A bounding box serves two important purposes:
-    #    * Provide bounds for flowing text, starting at a given point
-    #    * Translate the origin (0,0) for graphics primitives, for the purposes
-    #      of simplifying coordinate math.
-=======
 module Prawn
   class Document
     
@@ -14,7 +5,6 @@
     # * Provide bounds for flowing text, starting at a given point
     # * Translate the origin (0,0) for graphics primitives, for the purposes
     # of simplifying coordinate math.
->>>>>>> 77c704af
     #
     # When flowing text, the usage of a bounding box is simple. Text will
     # begin at the point specified, flowing the width of the bounding box.
@@ -24,15 +14,6 @@
     # the user to ensure the text provided will fit within the height of the
     # bounding box.
     #
-<<<<<<< HEAD
-    #    pdf.bounding_box([100,500], :width => 100, :height => 300) do
-    #      pdf.text "This text will flow in a very narrow box starting" +
-    #       "from [100,500].  The pointer will then be moved to [100,200]" +
-    #       "and return to the margin_box"
-    #    end
-    #    
-    # When translating coordinates, the idea is to allow the user to draw 
-=======
     # pdf.bounding_box([100,500], :width => 100, :height => 300) do
     # pdf.text "This text will flow in a very narrow box starting" +
     # "from [100,500]. The pointer will then be moved to [100,200]" +
@@ -40,7 +21,6 @@
     # end
     #
     # When translating coordinates, the idea is to allow the user to draw
->>>>>>> 77c704af
     # relative to the origin, and then translate their drawing to a specified
     # area of the document, rather than adjust all their drawing coordinates
     # to match this new region.
@@ -48,13 +28,8 @@
     # Take for example two triangles which share one point, drawn from the
     # origin:
     #
-<<<<<<< HEAD
-    #    pdf.polygon [0,250], [0,0], [150,100]
-    #    pdf.polygon [100,0], [150,100], [200,0]
-=======
     # pdf.polygon [0,250], [0,0], [150,100]
     # pdf.polygon [100,0], [150,100], [200,0]
->>>>>>> 77c704af
     #
     # It would be easy enough to translate these triangles to another point,
     # e.g [200,200]
@@ -73,17 +48,10 @@
     #
     # Using the [200,200] example:
     #
-<<<<<<< HEAD
-    #    pdf.bounding_box([200,450], :width => 200, :height => 250) do
-    #      pdf.polygon [0,250], [0,0], [150,100] 
-    #      pdf.polygon [100,0], [150,100], [200,0]
-    #    end
-=======
     # pdf.bounding_box([200,450], :width => 200, :height => 250) do
     # pdf.polygon [0,250], [0,0], [150,100]
     # pdf.polygon [100,0], [150,100], [200,0]
     # end
->>>>>>> 77c704af
     #
     # Notice that the drawing is still relative to the origin. If we want to
     # move this drawing around the document, we simply need to recalculate the
