# encoding: utf-8

# bounding_box.rb : Implements a mechanism for shifting the coordinate space
#
# Copyright May 2008, Gregory Brown. All Rights Reserved.
#
# This is free software. Please see the LICENSE and COPYING files for details.

module Prawn
  class Document
    
    # :call-seq: 
    #   bounding_box(point, options={}, &block) 
    #
    # A bounding box serves two important purposes:
    # * Provide bounds for flowing text, starting at a given point
<<<<<<< HEAD
    # * Translate the origin (0,0) for graphics primitives
=======
    # * Translate the origin (0,0) for graphics primitives.
>>>>>>> dc2eb2ad
    # 
    # ==Positioning
    # 
    # Bounding boxes are positioned relative to their top left corner and
    # the width measurement is towards the right and height measurement is
    # downwards.
    # 
    # Usage:
    # 
    # * Bounding box 100pt x 100pt in the absolute bottom left of the 
<<<<<<< HEAD
    # containing box:
=======
    #   containing box:
>>>>>>> dc2eb2ad
    # 
    #   pdf.bounding_box([0,100], :width => 100, :height => 100)
    #     stroke_bounds
    #   end
    # 
    # * Bounding box 200pt x 400pt high in the center of the page:
    # 
    #   x_pos = ((bounds.width / 2) - 150)
    #   y_pos = ((bounds.height / 2) + 200)
    #   pdf.bounding_box([x_pos, y_pos], :width => 300, :height => 400) do
    #     stroke_bounds
    #   end
    #
    # ==Flowing Text
    #
    # When flowing text, the usage of a bounding box is simple. Text will
    # begin at the point specified, flowing the width of the bounding box.
    # After the block exits, the cursor position will be moved to
    # the bottom of the bounding box (y - height). If flowing text exceeds
    # the height of the bounding box, the text will be continued on the next
    # page, starting again at the top-left corner of the bounding box.
    #
    # Usage:
    #
    #   pdf.bounding_box([100,500], :width => 100, :height => 300) do
    #     pdf.text "This text will flow in a very narrow box starting" +
    #      "from [100,500]. The pointer will then be moved to [100,200]" +
    #      "and return to the margin_box"
    #   end
    #
<<<<<<< HEAD
    # Note that this is a low level tool and is designed primarily for 
    # building other abstractions.  If you just want to flow some text on
    # a page, look into span() or text_box()
    # 
=======
    # Note, this is a low level tool and is designed primarily for building
    # other abstractions.  If you just need to flow text on the page, you
    # will want to look at span() and text_box() instead
    #
>>>>>>> dc2eb2ad
    # ==Translating Coordinates
    # 
    # When translating coordinates, the idea is to allow the user to draw
    # relative to the origin, and then translate their drawing to a specified
    # area of the document, rather than adjust all their drawing coordinates
    # to match this new region.
    #
    # Take for example two triangles which share one point, drawn from the
    # origin:
    #
    #   pdf.polygon [0,250], [0,0], [150,100]
    #   pdf.polygon [100,0], [150,100], [200,0]
    #
    # It would be easy enough to translate these triangles to another point,
    # e.g [200,200]
    #
    #   pdf.polygon [200,450], [200,200], [350,300]
    #   pdf.polygon [300,200], [350,300], [400,200]
    #
    # However, each time you want to move the drawing, you'd need to alter
    # every point in the drawing calls, which as you might imagine, can become
    # tedious.
    #
    # If instead, we think of the drawing as being bounded by a box, we can
    # see that the image is 200 points wide by 250 points tall.
    #
    # To translate it to a new origin, we simply select a point at (x,y+height)
    #
    # Using the [200,200] example:
    #
    #   pdf.bounding_box([200,450], :width => 200, :height => 250) do
    #     pdf.stroke do
    #       pdf.polygon [0,250], [0,0], [150,100]
    #       pdf.polygon [100,0], [150,100], [200,0]
    #     end
    #   end
    #
    # Notice that the drawing is still relative to the origin. If we want to
    # move this drawing around the document, we simply need to recalculate the
    # top-left corner of the rectangular bounding-box, and all of our graphics
    # calls remain unmodified.
    # 
    # ==Nesting Bounding Boxes
    # 
    # At the top level, bounding boxes are specified relative to the document's 
    # margin_box (which is itself a bounding box).  You can also nest bounding
    # boxes, allowing you to build components which are relative to each other
    #
    # Usage:
    # 
    #  pdf.bounding_box([200,450], :width => 200, :height => 250) do
    #    pdf.stroke_bounds   # Show the containing bounding box 
    #    pdf.bounding_box([50,200], :width => 50, :height => 50) do
    #      # a 50x50 bounding box that starts 50 pixels left and 50 pixels down 
    #      # the parent bounding box.
    #      pdf.stroke_bounds
    #    end
    #  end
    # 
    # ==Stretchyness
    # 
    # If you do not specify a height to a bounding box, it will become stretchy
<<<<<<< HEAD
    # and its height will be calculated according to the last drawing position
    # within the bounding box:
=======
    # and its height will be calculated automatically as you stretch the box
    # downwards.
>>>>>>> dc2eb2ad
    # 
    #  pdf.bounding_box([100,400], :width => 400) do
    #    pdf.text("The height of this box is #{pdf.bounds.height}")
    #    pdf.text('this is some text')
    #    pdf.text('this is some more text')
    #    pdf.text('and finally a bit more')
    #    pdf.text("Now the height of this box is #{pdf.bounds.height}")
    #  end
    # 
    # ==Absolute Positioning
    # 
    # If you wish to position the bounding boxes at absolute coordinates rather
    # than relative to the margins or other bounding boxes, you can use canvas()
    #
    #  pdf.bounding_box([50,500], :width => 200, :height => 300) do
    #    pdf.stroke_bounds
    #    pdf.canvas do
    #      Positioned outside the containing box at the 'real' (300,450)
    #      pdf.bounding_box([300,450], :width => 200, :height => 200) do
    #        pdf.stroke_bounds
    #      end
    #    end
    #  end
    #
    # Of course, if you use canvas, you will be responsible for ensuring that
    # you remain within the printable area of your document.
    #
    def bounding_box(*args, &block)    
      init_bounding_box(block) do |_|
        translate!(args[0])     
        @bounding_box = BoundingBox.new(self, *args)   
      end
    end 
        
    # A shortcut to produce a bounding box which is mapped to the document's
    # absolute coordinates, regardless of how things are nested or margin sizes.
    #
    #   pdf.canvas do
    #     pdf.line pdf.bounds.bottom_left, pdf.bounds.top_right
    #   end
    #
    def canvas(&block)     
      init_bounding_box(block, :hold_position => true) do |_|
        @bounding_box = BoundingBox.new(self, [0,page_dimensions[3]], 
          :width => page_dimensions[2], 
          :height => page_dimensions[3] 
        ) 
      end
    end  
        
    private
    
    def init_bounding_box(user_block, options={}, &init_block)
      parent_box = @bounding_box       

      init_block.call(parent_box)     

      self.y = @bounding_box.absolute_top       
      user_block.call   
      self.y = @bounding_box.absolute_bottom unless options[:hold_position]

      created_box, @bounding_box = @bounding_box, parent_box

      return created_box
    end   
<<<<<<< HEAD

=======
 
>>>>>>> dc2eb2ad
    # Low level layout helper that simplifies coordinate math.
    #
    # See Prawn::Document#bounding_box for a description of what this class
    # is used for.
    #
    class BoundingBox
      
      def initialize(parent, point, options={}) #:nodoc:   
        @parent = parent
        @x, @y = point
        @width, @height = options[:width], options[:height]
      end     
      
      # The translated origin (x,y-height) which describes the location
      # of the bottom left corner of the bounding box
      #
      def anchor
        [@x, @y - height]
      end
      
      # Relative left x-coordinate of the bounding box. (Always 0)
      # 
      # Example, position some text 3 pts from the left of the containing box:
      # 
      #  text('hello', :at => [(bounds.left + 3), 0])
      #
      def left
        0
      end
      
      
      # Temporarily adjust the @x coordinate to allow for left_padding
      #
      def indent(left_padding, &block)
        @x += left_padding
        @width -= left_padding
        yield
      ensure
        @x -= left_padding
        @width += left_padding
      end
      
      # Relative right x-coordinate of the bounding box. (Equal to the box width)
      # 
      # Example, position some text 3 pts from the right of the containing box:
      # 
      #  text('hello', :at => [(bounds.right - 3), 0])
      #
      def right
        @width
      end
      
      # Relative top y-coordinate of the bounding box. (Equal to the box height)
      #
      # Example, position some text 3 pts from the top of the containing box:
      # 
      #  text('hello', :at => [0, (bounds.top - 3)])
      #
      def top
        height
      end
      
      # Relative bottom y-coordinate of the bounding box (Always 0)
      #
      # Example, position some text 3 pts from the bottom of the containing box:
      # 
      #  text('hello', :at => [0, (bounds.bottom + 3)])
      #
      def bottom
        0
      end

      # Relative top-left point of the bounding_box
      #
      # Example, draw a line from the top left of the box diagonally to the 
      # bottom right:
      # 
      #  stroke do
      #    line(bounds., bounds.bottom_right)
      #  end
      #
      def top_left
        [left,top]
      end

      # Relative top-right point of the bounding box
      #
      # Example, draw a line from the top_right of the box diagonally to the 
      # bottom left:
      # 
      #  stroke do
      #    line(bounds.top_right, bounds.bottom_left)
      #  end
      #
      def top_right
        [right,top]
      end

      # Relative bottom-right point of the bounding box
      #
      # Example, draw a line along the right hand side of the page:
      # 
      #  stroke do
      #    line(bounds.bottom_right, bounds.top_right)
      #  end
      #
      def bottom_right
        [right,bottom]
      end

      # Relative bottom-left point of the bounding box
      #
      # Example, draw a line along the left hand side of the page:
      # 
      #  stroke do
      #    line(bounds.bottom_left, bounds.top_left)
      #  end
      #
      def bottom_left
        [left,bottom]
      end
      
      # Absolute left x-coordinate of the bounding box
      #
      def absolute_left
        @x
      end
      
      # Absolute right x-coordinate of the bounding box
      #
      def absolute_right
        @x + width
      end
      
      # Absolute top y-coordinate of the bounding box
      #
      def absolute_top
        @y
      end
      
      # Absolute bottom y-coordinate of the bottom box
      #
      def absolute_bottom
        @y - height
      end

      # Absolute top-left point of the bounding box
      #
      def absolute_top_left
        [absolute_left, absolute_top]
      end

      # Absolute top-right point of the bounding box
      #
      def absolute_top_right
        [absolute_right, absolute_top]
      end

      # Absolute bottom-left point of the bounding box
      #
      def absolute_bottom_left
        [absolute_left, absolute_bottom]
      end

      # Absolute bottom-left point of the bounding box
      #
      def absolute_bottom_right
        [absolute_right, absolute_bottom]
      end
      
      # Width of the bounding box
      #
      def width
        @width
      end
      
      # Height of the bounding box.  If the box is 'stretchy' (unspecified
      # height attribute), height is calculated as the distance from the top of
      # the box to the current drawing position.
      #
      def height  
        return @height if @height
        @stretched_height = [(absolute_top - @parent.y), @stretched_height.to_f].max
      end    

      alias_method :update_height, :height
       
      # Returns +false+ when the box has a defined height, +true+ when the height
      # is being calculated on the fly based on the current vertical position.
      #
      def stretchy?
        !@height 
      end

    end    
    
  end
end<|MERGE_RESOLUTION|>--- conflicted
+++ resolved
@@ -14,11 +14,7 @@
     #
     # A bounding box serves two important purposes:
     # * Provide bounds for flowing text, starting at a given point
-<<<<<<< HEAD
     # * Translate the origin (0,0) for graphics primitives
-=======
-    # * Translate the origin (0,0) for graphics primitives.
->>>>>>> dc2eb2ad
     # 
     # ==Positioning
     # 
@@ -29,11 +25,7 @@
     # Usage:
     # 
     # * Bounding box 100pt x 100pt in the absolute bottom left of the 
-<<<<<<< HEAD
-    # containing box:
-=======
     #   containing box:
->>>>>>> dc2eb2ad
     # 
     #   pdf.bounding_box([0,100], :width => 100, :height => 100)
     #     stroke_bounds
@@ -64,17 +56,10 @@
     #      "and return to the margin_box"
     #   end
     #
-<<<<<<< HEAD
-    # Note that this is a low level tool and is designed primarily for 
-    # building other abstractions.  If you just want to flow some text on
-    # a page, look into span() or text_box()
-    # 
-=======
     # Note, this is a low level tool and is designed primarily for building
     # other abstractions.  If you just need to flow text on the page, you
     # will want to look at span() and text_box() instead
     #
->>>>>>> dc2eb2ad
     # ==Translating Coordinates
     # 
     # When translating coordinates, the idea is to allow the user to draw
@@ -137,13 +122,8 @@
     # ==Stretchyness
     # 
     # If you do not specify a height to a bounding box, it will become stretchy
-<<<<<<< HEAD
-    # and its height will be calculated according to the last drawing position
-    # within the bounding box:
-=======
     # and its height will be calculated automatically as you stretch the box
     # downwards.
->>>>>>> dc2eb2ad
     # 
     #  pdf.bounding_box([100,400], :width => 400) do
     #    pdf.text("The height of this box is #{pdf.bounds.height}")
@@ -209,11 +189,7 @@
 
       return created_box
     end   
-<<<<<<< HEAD
-
-=======
- 
->>>>>>> dc2eb2ad
+
     # Low level layout helper that simplifies coordinate math.
     #
     # See Prawn::Document#bounding_box for a description of what this class
