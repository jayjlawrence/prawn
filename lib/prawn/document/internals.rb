--- conflicted
+++ resolved
@@ -91,21 +91,16 @@
         @store.root.data[:Names] ||= ref!(:Type => :Names)
       end
 
-<<<<<<< HEAD
+      # Returns true if the Names dictionary is in use for this document.
+      # 
+      def names?
+        @store.root.data[:Names]
+      end
+
       # Defines a block to be called just before the document is rendered.
       #
       def before_render(&block)
         @before_render_callbacks << block
-=======
-      def names?
-        @store.root.data[:Names]
-      end
-
-      def go_to_page(k) # :nodoc:
-        jump_to = @store.pages.data[:Kids][k]
-        @current_page = jump_to.identifier
-        @page_content = jump_to.data[:Contents].identifier
->>>>>>> cdb6e203
       end
 
       # Defines a block to be called just before a new page is started.
