--- conflicted
+++ resolved
@@ -92,10 +92,6 @@
             #{@bounding_box.absolute_left} #{y} Td
             #{Prawn::PdfObject(e)} Tj
             ET
-<<<<<<< HEAD
-          }
-        end
-=======
           }  
         end
       end
@@ -131,7 +127,6 @@
                                 :FontDescriptor => descriptor,
                                 :Encoding => :MacRomanEncoding)
         return basename
->>>>>>> fec3a9e6
       end
       
       def register_builtin_font(name) #:nodoc:
