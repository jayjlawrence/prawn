--- conflicted
+++ resolved
@@ -47,7 +47,6 @@
         # string provided by the user. We should convert it to WinAnsi or 
         # MacRoman or some such.
 
-<<<<<<< HEAD
         # if we're running under a M17n aware VM, ensure the string provided is 
         # UTF-8 or can be converted to UTF-8
         if text.respond_to?(:"encode!")
@@ -59,8 +58,6 @@
           end
         end
 
-=======
->>>>>>> 46606bf9
         # ensure a valid font is selected
         font "Helvetica" unless fonts[@font]
 
