--- conflicted
+++ resolved
@@ -108,10 +108,7 @@
 
         # THIS CODE JUST DID THE NASTY. FIXME!
         lines = text.lines
-<<<<<<< HEAD
-=======
-
->>>>>>> 072411dc
+
         if fonts[@font].data[:Subtype] == :Type0
           lines = lines.map do |line|
             unicode_codepoints = line.chomp.unpack("U*")
