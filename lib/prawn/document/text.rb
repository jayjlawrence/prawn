# encoding: utf-8

# text.rb : Implements PDF text primitives
#
# Copyright May 2008, Gregory Brown. All Rights Reserved.
#
# This is free software. Please see the LICENSE and COPYING files for details.
require "zlib"

module Prawn
  class Document
    module Text
      DEFAULT_FONT_SIZE = 12
      
      # The built in fonts specified by the Adobe PDF spec.
      BUILT_INS = %w[ Courier Courier-Bold Courier-Oblique Courier-BoldOblique
                      Helvetica Helvetica-Bold Helvetica-Oblique
                      Helvetica-BoldOblique Times-Roman Times-Bold Times-Italic
                      Times-BoldItalic Symbol ZapfDingbats ]

      # Draws text on the page. If a point is specified via the <tt>:at</tt>
      # option the text will begin exactly at that point, and the string is
      # assumed to be pre-formatted to properly fit the page.
      #
      # When <tt>:at</tt> is not specified, Prawn attempts to wrap the text to
      # fit within your current bounding box (or margin box if no bounding box
      # is being used ). Text will flow onto the next page when it reaches
      # the bottom of the margin_box. Text wrap in Prawn does not re-flow
      # linebreaks, so if you want fully automated text wrapping, be sure to
      # remove newlines before attempting to draw your string.
      #
      #   pdf.text "Hello World", :at => [100,100]
      #   pdf.text "Goodbye World", :at => [50,50], :size => 16
      #   pdf.text "Will be wrapped when it hits the edge of your bounding box"
      #
      # All strings passed to this function should be encoded as UTF-8. 
      # If you gets unexpected characters appearing in your rendered 
      # document, check this.
      #
      # If an empty box is rendered to your PDF instead of the character you 
      # wanted it usually means the current font doesn't include that character.
      # 
      def text(text,options={})
        # TODO: if the current font is a built in one, we can't use the utf-8 
        # string provided by the user. We should convert it to WinAnsi or 
        # MacRoman or some such.

        # if we're running under a M17n aware VM, ensure the string provided is
        # UTF-8 (by converting it if necessary)
        if text.respond_to?(:"encode!")
          begin
            text.encode!("UTF-8")
          rescue
<<<<<<< HEAD
            raise Prawn::Errors::IncompatibleStringEncoding, "Encoding " + 
            "#{text.encoding} can not be transparently converted to UTF-8. " + 
            "Please ensure the encoding of the string you are attempting " + 
=======
            raise Prawn::Errors::IncompatibleStringEncoding, "Encoding " +
            "#{text.encoding} can not be transparently converted to UTF-8. " +
            "Please ensure the encoding of the string you are attempting " +
>>>>>>> 4ec96caa
            "to use is set correctly"
          end
        end

        # ensure a valid font is selected
        font "Helvetica" unless fonts[@font]

        return wrapped_text(text,options) unless options[:at]
        x,y = translate(options[:at])
        font_size(options[:size] || current_font_size) do
          font_name = font_registry[fonts[@font]]

          # replace the users string with a string composed of glyph codes
          # TODO: hackish
          if fonts[@font].data[:Subtype] == :Type0
            unicode_codepoints = text.unpack("U*")
            glyph_codes = unicode_codepoints.map { |u| 
              enctables[@font].get_glyph_id_for_unicode(u)
            }
            text = glyph_codes.pack("n*")
          end

          add_content %Q{
            BT
            /#{font_name} #{current_font_size} Tf
            #{x} #{y} Td
            #{Prawn::PdfObject(text)} Tj
            ET
          }
        end
      end

      def font_metrics #:nodoc:
        @font_metrics ||= Prawn::Font::Metrics["Helvetica"]
      end

      # Sets the current font.
      #
      # The single parameter must be a string. It can be one of the 14 built-in
      # fonts supported by PDF, or the location of a TTF file. The BUILT_INS
      # array specifies the valid built in font values.
      #
      #   pdf.font "Times-Roman"
      #   pdf.font "Chalkboard.ttf"
      #
      # If a ttf font is specified, the full file will be embedded in the 
      # rendered PDF. This should be your preferred option in most cases. 
      # It will increase the size of the resulting file, but also make it 
      # more portable.
      #
      def font(name)
        @font_metrics = Prawn::Font::Metrics[name]
        case(name)
        when /\.ttf$/
          @font = embed_ttf_font(name)
        else
          @font = register_builtin_font(name)
        end
        set_current_font
      end
      
      # Sets the default font size for use within a block.  Individual overrides
      # can be used as desired.  The previous font size will be stored after the
      # block.
      #
      #  Prawn::Document.generate("font_size.pdf") do
      #   font_size!(16) 
      #   text "At size 16"
      #
      #   font_size(10) do
      #     text "At size 10"
      #     text "At size 6", :size => 6
      #     text "At size 10"
      #   end
      #
      #   text "At size 16"
      #  end
      #
      def font_size(size)
        font_size_before_block = @font_size || DEFAULT_FONT_SIZE
        font_size!(size)
        yield
        font_size!(font_size_before_block)
      end
      
      # Sets the default font size. See example in font_size
      #
      def font_size!(size)
        @font_size = size unless size == nil
      end
     
      # The current font_size being used in the document.
      #
      def current_font_size
        @font_size || DEFAULT_FONT_SIZE
      end

      private

      def move_text_position(dy)
         if (y - dy) < @margin_box.absolute_bottom
           return start_new_page
         end
         self.y -= dy
      end

      def text_width(text,size)
        @font_metrics.string_width(text,size)
      end

      def wrapped_text(text,options)
        font_size(options[:size] || current_font_size) do
          font_name = font_registry[fonts[@font]]

          text = @font_metrics.naive_wrap(text, bounds.right, current_font_size)

          # THIS CODE JUST DID THE NASTY. FIXME!
          lines = text.lines

          if fonts[@font].data[:Subtype] == :Type0
            lines = lines.map do |line|
              unicode_codepoints = line.chomp.unpack("U*")
              glyph_codes = unicode_codepoints.map { |u| 
                enctables[@font].get_glyph_id_for_unicode(u)
              }
              glyph_codes.pack("n*")
            end
          end
          
          lines.each do |e|
            move_text_position(@font_metrics.font_height(current_font_size) +
                               @font_metrics.descender / 1000.0 * current_font_size)
            add_content %Q{
              BT
              /#{font_name} #{current_font_size} Tf
              #{@bounding_box.absolute_left} #{y} Td
              #{Prawn::PdfObject(e.to_s.chomp)} Tj
              ET
            }

            move_text_position(-@font_metrics.descender / 1000.0 * current_font_size)
          end
        end
      end

      def embed_ttf_font(file) #:nodoc:

        ttf_metrics = Prawn::Font::Metrics::TTF.new(file)

        unless File.file?(file)
          raise ArgumentError, "file #{file} does not exist"
        end

        basename = @font_metrics.basename

        raise "Can't detect a postscript name for #{file}" if basename.nil?

        enctables[basename] = @font_metrics.enc_table

        if enctables[basename].nil?
          raise "#{file} missing the required encoding table" 
        end

        font_content    = File.read(file)
        compressed_font = Zlib::Deflate.deflate(font_content)

        fontfile = ref(:Length  => compressed_font.size,
                       :Length1 => font_content.size,
                       :Filter => :FlateDecode )
        fontfile << compressed_font

        # TODO: Not sure what to do about CapHeight, as ttf2afm doesn't
        #       pick it up. Missing proper StemV and flags
        #
        descriptor = ref(:Type        => :FontDescriptor,
                         :FontName    => basename,
                         :FontFile2   => fontfile,
                         :FontBBox    => @font_metrics.bbox,
                         :Flags       => 32, # FIXME: additional flags
                         :StemV       => 0,
                         :ItalicAngle => 0,
                         :Ascent      => @font_metrics.ascender,
                         :Descent     => @font_metrics.descender
                         )

        descendant = ref(:Type           => :Font,
                         :Subtype        => :CIDFontType2, # CID, TTF
                         :BaseFont       => basename,
                         :CIDSystemInfo  => { :Registry   => "Adobe", 
                                              :Ordering   => "Identity", 
                                              :Supplement => 0 },
                         :FontDescriptor => descriptor,
                         :W              => @font_metrics.glyph_widths,
                         :CIDToGIDMap    => :Identity
                        )

        to_unicode_content = @font_metrics.to_unicode_cmap.to_s
        compressed_to_unicode = Zlib::Deflate.deflate(to_unicode_content)
        to_unicode = ref(:Length  => compressed_to_unicode.size,
                         :Length1 => to_unicode_content.size,
                         :Filter => :FlateDecode )
        to_unicode << compressed_to_unicode

        # TODO: Needs ToUnicode (at least)
        fonts[basename] ||= ref(:Type            => :Font,
                                :Subtype         => :Type0,
                                :BaseFont        => basename,
                                :DescendantFonts => [descendant],
                                :Encoding        => :"Identity-H",
                                :ToUnicode       => to_unicode)
        return basename
      end

      def register_builtin_font(name) #:nodoc:
        unless BUILT_INS.include?(name)
          raise Prawn::Errors::UnknownFont, "#{name} is not a known font."
        end
        fonts[name] ||= ref(:Type => :Font,
                            :Subtype => :Type1,
                            :BaseFont => name.to_sym,
                            :Encoding => :MacRomanEncoding)
        return name
      end

      def set_current_font #:nodoc:
        return if @font.nil?
        font_registry[fonts[@font]] ||= :"F#{font_registry.size + 1}"

        @current_page.data[:Resources][:Font].merge!(
          font_registry[fonts[@font]] => fonts[@font]
        )
      end

      def enctables #:nodoc
        @enctables ||= {}
      end
      def font_registry #:nodoc:
        @font_registry ||= {}
      end

      def font_proc #:nodoc:
        @font_proc ||= ref [:PDF, :Text]
      end

      def fonts #:nodoc:
        @fonts ||= {}
      end

    end
  end
end<|MERGE_RESOLUTION|>--- conflicted
+++ resolved
@@ -51,15 +51,9 @@
           begin
             text.encode!("UTF-8")
           rescue
-<<<<<<< HEAD
-            raise Prawn::Errors::IncompatibleStringEncoding, "Encoding " + 
-            "#{text.encoding} can not be transparently converted to UTF-8. " + 
-            "Please ensure the encoding of the string you are attempting " + 
-=======
             raise Prawn::Errors::IncompatibleStringEncoding, "Encoding " +
             "#{text.encoding} can not be transparently converted to UTF-8. " +
             "Please ensure the encoding of the string you are attempting " +
->>>>>>> 4ec96caa
             "to use is set correctly"
           end
         end
