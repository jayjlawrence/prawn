# metrics.rb : Font metrics parsers for AFM and TTF.
#
# Font::Metrics::Adobe is mainly a port of CPAN's Font::AFM 
# http://search.cpan.org/~gaas/Font-AFM-1.19/AFM.pm
#
# Copyright May 2008, Gregory Brown / James Edward Gray II. All Rights Reserved.
#
# This is free software. Please see the LICENSE and COPYING files for details.

module Prawn
  module Font #:nodoc:
    class Metrics

      include Prawn::Font::Wrapping
      attr_accessor :file

      def self.[](font)
        data[font] ||= Adobe.new(font) 
      end 

      def self.data
        @data ||= {}
      end   
 
      class Adobe < Metrics #:nodoc:     
         
        ISOLatin1Encoding = %w[
         .notdef .notdef .notdef .notdef .notdef .notdef .notdef .notdef
         .notdef .notdef .notdef .notdef .notdef .notdef .notdef .notdef
         .notdef .notdef .notdef .notdef .notdef .notdef .notdef .notdef
         .notdef .notdef .notdef .notdef .notdef .notdef .notdef .notdef space
         exclam quotedbl numbersign dollar percent ampersand quoteright
         parenleft parenright asterisk plus comma minus period slash zero one
         two three four five six seven eight nine colon semicolon less equal
         greater question at A B C D E F G H I J K L M N O P Q R S
         T U V W X Y Z bracketleft backslash bracketright asciicircum
         underscore quoteleft a b c d e f g h i j k l m n o p q r s
         t u v w x y z braceleft bar braceright asciitilde .notdef .notdef
         .notdef .notdef .notdef .notdef .notdef .notdef .notdef .notdef
         .notdef .notdef .notdef .notdef .notdef .notdef .notdef dotlessi grave
         acute circumflex tilde macron breve dotaccent dieresis .notdef ring
         cedilla .notdef hungarumlaut ogonek caron space exclamdown cent
         sterling currency yen brokenbar section dieresis copyright ordfeminine
         guillemotleft logicalnot hyphen registered macron degree plusminus
         twosuperior threesuperior acute mu paragraph periodcentered cedilla
         onesuperior ordmasculine guillemotright onequarter onehalf threequarters
         questiondown Agrave Aacute Acircumflex Atilde Adieresis Aring AE
         Ccedilla Egrave Eacute Ecircumflex Edieresis Igrave Iacute Icircumflex
         Idieresis Eth Ntilde Ograve Oacute Ocircumflex Otilde Odieresis
         multiply Oslash Ugrave Uacute Ucircumflex Udieresis Yacute Thorn
         germandbls agrave aacute acircumflex atilde adieresis aring ae
         ccedilla egrave eacute ecircumflex edieresis igrave iacute icircumflex
         idieresis eth ntilde ograve oacute ocircumflex otilde odieresis divide
         oslash ugrave uacute ucircumflex udieresis yacute thorn ydieresis
        ]    
      
        attr_reader :attributes
                                  
        def initialize(font_name)            
          @attributes     = {}   
          @glyph_widths   = {}
          @bounding_boxes = {}  
          
          file = font_name.sub(/\.(afm|ttf)$/,'') + '.afm'
          unless file[0..0] == "/"
             file = find_font(file)
          end    
                           
          parse_afm(file)
        end
        
        def bbox
          fontbbox.split(/\s+/).map { |e| Integer(e) }
        end   
      
        def string_width(string,font_size)   
          scale = font_size / 1000.0
          string.unpack("C*").
                 inject(0) { |s,r| s + latin_glyphs_table[r] } * scale
        end  
        
        def font_height(font_size)
          Float(bbox[3] - bbox[1]) * font_size / 1000.0
        end        

        def latin_glyphs_table
          @glyphs_table ||= (0..255).map do |i|
            @glyph_widths[ISOLatin1Encoding[i]].to_i
          end 
        end

        # Hackish, but does the trick for now.
        def method_missing(method, *args, &block)
          name = method.to_s.delete("_")
          if @attributes.include? name
            @attributes[name]
          else
            super  
          end
        end  
             
        private
      
        def metrics_path
          @metrics_path ||= (ENV['METRICS'] || 
            "/usr/lib/afm:/usr/local/lib/afm:"+
            "/usr/openwin/lib/fonts/afm/:"+
            "#{Prawn::BASEDIR+'/data/fonts/'}:.").split(':')
        end 
      
        def find_font(file)
          metrics_path.find { |f| File.exist? "#{f}/#{file}" } + "/#{file}"    
        rescue NoMethodError
          raise Prawn::Errors::UnknownFont, 
            "Couldn't find the font: #{file} in any of:\n" + 
             @metrics_path.join("\n")
        end  
      
        def parse_afm(file) 
          section = nil  
          File.open(file,"rb") do |file|
            file.each do |line| 
              if line =~ /^Start(\w+)/
                section = $1
              elsif line =~ /^End(\w+)/
                section = nil
                if $1 == "FontMetrics"
                  break
                else
                  next
                end
              end
              next if %w[KernData Composites].include? section
          
              if section == "CharMetrics"
                next unless line =~ /^CH?\s/  
          
                name                  = line[/\bN\s+(\.?\w+)\s*;/, 1]
                @glyph_widths[name]   = line[/\bWX\s+(\d+)\s*;/, 1].to_i
                @bounding_boxes[name] = line[/\bB\s+([^;]+);/, 1].to_s.rstrip
              elsif line =~ /(^\w+)\s+(.*)/
                key, value = $1.to_s.downcase, $2      
              
                @attributes[key] =  @attributes[key] ? 
                  Array(@attributes[key]) << value : value
              else
                warn "Can't parse:  #{line}"
              end
            end
          end
        end               
      end

      class TTF < Metrics #:nodoc:
        
        ######################
        # Not yet functional #
        ######################

        def initialize(font)
          @ttf = ::Font::TTF::File.open(font)
          @attributes     = {}
          @glyph_widths   = {}
          @bounding_boxes = {}
        end

        def cmap
          @cmap ||= @ttf.get_table(:cmap).encoding_tables.find do |t|
            ::Font::TTF::Table::Cmap::EncodingTable4 === t
          end.charmaps
        end

        def string_width(string, font_size)
          scale = font_size / 1000.0
          string.unpack("U*").
            inject(0) { |s,r| s + character_width_by_code(r) } * scale
        end

        def glyph_widths
          glyphs = cmap.values.uniq.sort
          first_glyph = glyphs.shift
          widths = [first_glyph, [Integer(hmtx[first_glyph][0] * scale_factor)]]
          prev_glyph = first_glyph
          glyphs.each do |glyph|
            unless glyph == prev_glyph + 1
              widths << glyph
              widths << []
            end
            widths.last << Integer(hmtx[glyph][0] * scale_factor )
            prev_glyph = glyph
          end
          widths
        end

        def bbox
          head = @ttf.get_table(:head)
          [:x_min, :y_min, :x_max, :y_max].map do |atr| 
            Integer(head.send(atr) * scale_factor)
          end
        end

        private

        def hmtx
          @hmtx ||= @ttf.get_table(:hmtx).metrics
        end

        def character_width_by_code(code)
          Integer(hmtx[cmap[code]][0] * scale_factor)           
        end                   

<<<<<<< HEAD
        # FIXME: Nasty
        def glyph_widths
          glyphs = cmap.values.sort.uniq
          first_glyph = glyphs.shift
          widths = [first_glyph, [Integer(hmtx[first_glyph][0] / units_per_em * 1000)]]
          prev_glyph = first_glyph
          glyphs.each do |glyph|
            unless glyph == prev_glyph + 1
              widths << glyph
              widths << []
            end
            widths.last << Integer(hmtx[glyph][0] / units_per_em * 1000)
            prev_glyph = glyph
          end
          widths
=======
        def scale_factor
          @scale ||= 1 / Float(@ttf.get_table(:head).units_per_em / 1000.0)
>>>>>>> 1749c554
        end

      end
    end
  end   
end<|MERGE_RESOLUTION|>--- conflicted
+++ resolved
@@ -209,26 +209,8 @@
           Integer(hmtx[cmap[code]][0] * scale_factor)           
         end                   
 
-<<<<<<< HEAD
-        # FIXME: Nasty
-        def glyph_widths
-          glyphs = cmap.values.sort.uniq
-          first_glyph = glyphs.shift
-          widths = [first_glyph, [Integer(hmtx[first_glyph][0] / units_per_em * 1000)]]
-          prev_glyph = first_glyph
-          glyphs.each do |glyph|
-            unless glyph == prev_glyph + 1
-              widths << glyph
-              widths << []
-            end
-            widths.last << Integer(hmtx[glyph][0] / units_per_em * 1000)
-            prev_glyph = glyph
-          end
-          widths
-=======
         def scale_factor
           @scale ||= 1 / Float(@ttf.get_table(:head).units_per_em / 1000.0)
->>>>>>> 1749c554
         end
 
       end
