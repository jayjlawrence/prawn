# encoding: ASCII-8BIT
# images.rb : Implements PDF image embedding
#
# Copyright April 2008, James Healy, Gregory Brown.  All Rights Reserved.
#
# This is free software. Please see the LICENSE and COPYING files for details.

require 'digest/sha1'

module Prawn

  module Images

    # add the image at filename to the current page. Currently only
    # JPG and PNG files are supported.
    #
    # Arguments:
    # <tt>file</tt>:: path to file or an object that responds to #read
    #
    # Options:
    # <tt>:at</tt>:: an array [x,y] with the location of the top left corner of the image.
    # <tt>:position</tt>::  One of (:left, :center, :right) or an x-offset
    # <tt>:vposition</tt>::  One of (:top, :center, :center) or an y-offset    
    # <tt>:height</tt>:: the height of the image [actual height of the image]
    # <tt>:width</tt>:: the width of the image [actual width of the image]
<<<<<<< HEAD
    # <tt>:scale</tt>:: scale the dimensions of the image proportionally   
=======
    # <tt>:scale</tt>:: scale the dimensions of the image proportionally
    # <tt>:fit</tt>:: scale the dimensions of the image proportionally to fit inside [width,height]
>>>>>>> 12b6d86f
    # 
    #   Prawn::Document.generate("image2.pdf", :page_layout => :landscape) do     
    #     pigs = "#{Prawn::BASEDIR}/data/images/pigs.jpg" 
    #     image pigs, :at => [50,450], :width => 450                                      
    #
    #     dice = "#{Prawn::BASEDIR}/data/images/dice.png"
    #     image dice, :at => [50, 450], :scale => 0.75 
    #   end   
    #
    # If only one of :width / :height are provided, the image will be scaled
    # proportionally.  When both are provided, the image will be stretched to 
    # fit the dimensions without maintaining the aspect ratio.
    #
<<<<<<< HEAD
=======
    # If :at is provided, the image will be place in the current page but
    # the text position will not be changed.
    #
>>>>>>> 12b6d86f
    # If instead of an explicit filename, an object with a read method is
    # passed as +file+, you can embed images from IO objects and things
    # that act like them (including Tempfiles and open-uri objects).
    #
    #   require "open-uri"
    #
    #   Prawn::Document.generate("remote_images.pdf") do 
    #     image open("http://prawn.majesticseacreature.com/media/prawn_logo.png")
    #   end
    #
    # This method returns an image info object which can be used to check the
    # dimensions of an image object if needed. 
    # (See also: Prawn::Images::PNG , Prawn::Images::JPG)
    # 
    def image(file, options={})     
<<<<<<< HEAD
      Prawn.verify_options [:at,:position, :height, :width, :scale], options
=======
      Prawn.verify_options [:at, :position, :vposition, :height, :width, :scale, :fit], options
>>>>>>> 12b6d86f
      
      if file.respond_to?(:read)
        image_content = file.read
      else      
        raise ArgumentError, "#{file} not found" unless File.file?(file)  
        image_content =  File.read_binary(file)
      end
      
      image_sha1 = Digest::SHA1.hexdigest(image_content)

      # register the fact that the current page uses images
      proc_set :ImageC

      # if this image has already been embedded, just reuse it
      image_obj = image_registry[image_sha1]

      if image_registry[image_sha1]
        info = image_registry[image_sha1][:info]
        image_obj = image_registry[image_sha1][:obj]
      else
        # build the image object and embed the raw data
        image_obj = case detect_image_format(image_content)
        when :jpg then
          info = Prawn::Images::JPG.new(image_content)
          build_jpg_object(image_content, info)
        when :png then
          info = Prawn::Images::PNG.new(image_content)
          build_png_object(image_content, info)
        end
        image_registry[image_sha1] = {:obj => image_obj, :info => info}
      end

      # find where the image will be placed and how big it will be  
      w,h = calc_image_dimensions(info, options)

      if options[:at]     
        x,y = translate(options[:at]) 
      else                  
        x,y = image_position(w,h,options) 
        move_text_position h   
      end

      # add a reference to the image object to the current page
      # resource list and give it a label
      label = "I#{next_image_id}"
      page_xobjects.merge!( label => image_obj )

      # add the image to the current page
      instruct = "\nq\n%.3f 0 0 %.3f %.3f %.3f cm\n/%s Do\nQ"
      add_content instruct % [ w, h, x, y - h, label ]
      
      return info
    end

    private   
    
    def image_position(w,h,options)
      options[:position] ||= :left
      
      x = case options[:position] 
      when :left
        bounds.absolute_left
      when :center
        bounds.absolute_left + (bounds.width - w) / 2.0 
      when :right
        bounds.absolute_right - w
      when Numeric
        options[:position] + bounds.absolute_left
      end

      y = case options[:vposition]
      when :top
        bounds.absolute_top
      when :center
        bounds.absolute_top - (bounds.height - h) / 2.0
      when :bottom
        bounds.absolute_bottom + h
      when Numeric
        bounds.absolute_top - options[:vposition]
      else
        self.y
      end
      return [x,y]
    end

    def build_jpg_object(data, jpg) 
      color_space = case jpg.channels
      when 1
        :DeviceGray
      when 3
        :DeviceRGB
      when 4
        :DeviceCMYK
      else
        raise ArgumentError, 'JPG uses an unsupported number of channels'
      end
      obj = ref(:Type       => :XObject,
          :Subtype          => :Image,
          :Filter           => :DCTDecode,
          :ColorSpace       => color_space,
          :BitsPerComponent => jpg.bits,
          :Width            => jpg.width,
          :Height           => jpg.height,
          :Length           => data.size ) 

      # add extra decode params for CMYK images. By swapping the
      # min and max values from the default, we invert the colours. See
      # section 4.8.4 of the spec.
      if color_space == :DeviceCMYK
        obj.data[:Decode] = [ 1.0, 0.0, 1.0, 0.0, 1.0, 0.0, 1.0, 0.0 ]
      end

      obj << data
      return obj
    end

    def build_png_object(data, png)

      if png.compression_method != 0
        raise ArgumentError, 'PNG uses an unsupported compression method'
      end

      if png.filter_method != 0
        raise ArgumentError, 'PNG uses an unsupported filter method'
      end

      if png.interlace_method != 0
        raise ArgumentError, 'PNG uses unsupported interlace method'
      end

      if png.bits > 8
        raise ArgumentError, 'PNG uses more than 8 bits'
      end
      
      case png.pixel_bytes
      when 1
        color = :DeviceGray
      when 3
        color = :DeviceRGB
      end

      # build the image dict
      obj = ref(:Type             => :XObject,
                :Subtype          => :Image,
                :Height           => png.height,
                :Width            => png.width,
                :BitsPerComponent => png.bits,
                :Length           => png.img_data.size,
                :Filter           => :FlateDecode
                
               )

      unless png.alpha_channel
        obj.data[:DecodeParms] = {:Predictor => 15,
                                  :Colors    => png.pixel_bytes,
                                  :Columns   => png.width}
      end

      # append the actual image data to the object as a stream
      obj << png.img_data
      
      # sort out the colours of the image
      if png.palette.empty?
        obj.data[:ColorSpace] = color
      else
        # embed the colour palette in the PDF as a object stream
        palette_obj = ref(:Length => png.palette.size)
        palette_obj << png.palette

        # build the color space array for the image
        obj.data[:ColorSpace] = [:Indexed, 
                                 :DeviceRGB,
                                 (png.palette.size / 3) -1,
                                 palette_obj]
      end

      # *************************************
      # add transparency data if necessary
      # *************************************

      # For PNG color types 0, 2 and 3, the transparency data is stored in
      # a dedicated PNG chunk, and is exposed via the transparency attribute
      # of the PNG class.
      if png.transparency[:grayscale]
        # Use Color Key Masking (spec section 4.8.5)
        # - An array with N elements, where N is two times the number of color
        #   components.
        val = png.transparency[:grayscale]
        obj.data[:Mask] = [val, val]
      elsif png.transparency[:rgb]
        # Use Color Key Masking (spec section 4.8.5)
        # - An array with N elements, where N is two times the number of color
        #   components.
        rgb = png.transparency[:rgb]
        obj.data[:Mask] = rgb.collect { |val| [val,val] }.flatten
      elsif png.transparency[:indexed]
        # TODO: broken. I was attempting to us Color Key Masking, but I think
        #       we need to construct an SMask i think. Maybe do it inside
        #       the PNG class, and store it in alpha_channel
        #obj.data[:Mask] = png.transparency[:indexed]
      end

      # For PNG color types 4 and 6, the transparency data is stored as a alpha
      # channel mixed in with the main image data. The PNG class seperates
      # it out for us and makes it available via the alpha_channel attribute
      if png.alpha_channel
        smask_obj = ref(:Type             => :XObject,
                        :Subtype          => :Image,
                        :Height           => png.height,
                        :Width            => png.width,
                        :BitsPerComponent => 8,
                        :Length           => png.alpha_channel.size,
                        :Filter           => :FlateDecode,
                        :ColorSpace       => :DeviceGray,
                        :Decode           => [0, 1]
                       )
        smask_obj << png.alpha_channel
        obj.data[:SMask] = smask_obj
      end

      return obj
    end

    def calc_image_dimensions(info, options)
      w = options[:width] || info.width
      h = options[:height] || info.height

      if options[:width] && !options[:height]
        wp = w / info.width.to_f 
        w = info.width * wp
        h = info.height * wp
      elsif options[:height] && !options[:width]         
        hp = h / info.height.to_f
        w = info.width * hp
        h = info.height * hp   
      elsif options[:scale] 
        w = info.width * options[:scale]
        h = info.height * options[:scale]
      elsif options[:fit] 
        bw, bh = options[:fit]
        bp = bw / bh.to_f
        ip = info.width / info.height.to_f
        if ip > bp
          w = bw
          h = bw / ip
        else
          h = bh
          w = bh * ip
        end
      end
      info.scaled_width = w
      info.scaled_height = h
      [w,h]
    end

    def detect_image_format(content)
      top = content[0,128]                       

      if top[0, 3] == "\xff\xd8\xff"
        return :jpg
      elsif top[0, 8]  == "\x89PNG\x0d\x0a\x1a\x0a"
        return :png
      else
        raise ArgumentError, "Unsupported Image Type"
      end
    end

    def image_registry
      @image_registry ||= {}
    end

    def next_image_id
      @image_counter ||= 0
      @image_counter += 1
    end
  end
end<|MERGE_RESOLUTION|>--- conflicted
+++ resolved
@@ -23,12 +23,8 @@
     # <tt>:vposition</tt>::  One of (:top, :center, :center) or an y-offset    
     # <tt>:height</tt>:: the height of the image [actual height of the image]
     # <tt>:width</tt>:: the width of the image [actual width of the image]
-<<<<<<< HEAD
-    # <tt>:scale</tt>:: scale the dimensions of the image proportionally   
-=======
     # <tt>:scale</tt>:: scale the dimensions of the image proportionally
     # <tt>:fit</tt>:: scale the dimensions of the image proportionally to fit inside [width,height]
->>>>>>> 12b6d86f
     # 
     #   Prawn::Document.generate("image2.pdf", :page_layout => :landscape) do     
     #     pigs = "#{Prawn::BASEDIR}/data/images/pigs.jpg" 
@@ -42,12 +38,11 @@
     # proportionally.  When both are provided, the image will be stretched to 
     # fit the dimensions without maintaining the aspect ratio.
     #
-<<<<<<< HEAD
-=======
+    #
     # If :at is provided, the image will be place in the current page but
     # the text position will not be changed.
     #
->>>>>>> 12b6d86f
+    #
     # If instead of an explicit filename, an object with a read method is
     # passed as +file+, you can embed images from IO objects and things
     # that act like them (including Tempfiles and open-uri objects).
@@ -62,13 +57,10 @@
     # dimensions of an image object if needed. 
     # (See also: Prawn::Images::PNG , Prawn::Images::JPG)
     # 
-    def image(file, options={})     
-<<<<<<< HEAD
-      Prawn.verify_options [:at,:position, :height, :width, :scale], options
-=======
-      Prawn.verify_options [:at, :position, :vposition, :height, :width, :scale, :fit], options
->>>>>>> 12b6d86f
-      
+    def image(file, options={})
+      Prawn.verify_options [:at, :position, :vposition, :height, 
+                            :width, :scale, :fit], options
+
       if file.respond_to?(:read)
         image_content = file.read
       else      
