# encoding: utf-8

# imagess.rb : Implements PDF image embedding
#
# Copyright April 2008, James Healy.  All Rights Reserved.
#
# This is free software. Please see the LICENSE and COPYING files for details.

module Prawn

  module Images

    # add the image at filename to the current page.
    # use the :at option to chose the image location
    #
    # Currently only works on *some* JPG files.
    def image(filename, options={})
      raise ArgumentError, "#{filename} not found" unless File.file?(filename)

      image_content = File.open(filename, "rb") { |f| f.read }
      image_info = ImageInfo.new(image_content)

      # register the fact that the current page uses images
      proc_set :ImageC

      # find where the image will be placed
      x,y = translate(options[:at])

      # build the image object and embed the raw data
      case image_info.format
      when "JPEG" then
        image_obj = build_jpg_object(image_info, image_content.size)
      when "PNG" then
        image_obj = build_png_object(image_info, image_content.size)
      else
        raise ArgumentError, "Unsupported Image Type"
      end


      image_obj << image_content

      # add a reference to the image object to the current page
      # resource list and give it a label
      label = "I#{next_image_id}"
      page_xobjects.merge!( label => image_obj )   

      # add the image to the current page
      instruct = "\nq\n%.3f 0 0 %.3f %.3f %.3f cm\n/%s Do\nQ"
      add_content instruct % [ image_info.width, image_info.height, x, 
                               y - image_info.height, label ]
    end

    private

    def build_jpg_object(info, size)  
      color_space = case info.channels
      when 1
        :DeviceGray
      when 4
        :DeviceCMYK
      else
        :DeviceRGB
      end
<<<<<<< HEAD
           
=======
      
>>>>>>> 0a735d49
      ref(:Type             => :XObject,
          :Subtype          => :Image,     
          :Filter           => :DCTDecode, 
          :ColorSpace       => color_space,
          :BitsPerComponent => info.bits,
          :Width            => info.width,
          :Height           => info.height,
          :Length           => size )   
      obj
    end

    def build_png_object(info, size)
      if info.info[:compression_method] != 0
        raise ArgumentError, 'PNG uses an unsupported compression method'
      end

      if info.info[:filter_method] != 0
        raise ArgumentError, 'PNG uses an unsupported filter method'
      end

      if info.info[:interlace_method] != 0
        raise ArgumentError, 'PNG uses unsupported interlace method'
      end

      if info.bits > 8
        raise ArgumentError, 'PNG uses more than 8 bits'
      end

      obj = ref(:Type       => :XObject,
                :Subtype    => :Image,
                :Height     => info.height,
                :Width      => info.width,
                :BitsPerComponent => info.bits,
                :Length     => size
               )
                #:Filter     => :FlateDecode,
      case info.info[:color_type]
      when 3
        ncolor = 1
        color  = :DeviceRGB
      when 2
        ncolor = 3
        color  = :DeviceRGB
      when 0
        ncolor = 1
        colour = :DeviceGray
      else
        raise ArgumentError, "PNG has unsupported color type" 
      end
      obj.data[:DecodeParms] = [{:Predictor => 15, :Colors => ncolor, :Columns => info.width}]
      obj.data[:ColorSpace]  = color
      obj
    end

    def image_counter
      @image_counter ||= 0
    end

    def next_image_id
      @image_counter ||= 0
      @image_counter += 1
    end
  end
end<|MERGE_RESOLUTION|>--- conflicted
+++ resolved
@@ -61,11 +61,6 @@
       else
         :DeviceRGB
       end
-<<<<<<< HEAD
-           
-=======
-      
->>>>>>> 0a735d49
       ref(:Type             => :XObject,
           :Subtype          => :Image,     
           :Filter           => :DCTDecode, 
@@ -74,7 +69,6 @@
           :Width            => info.width,
           :Height           => info.height,
           :Length           => size )   
-      obj
     end
 
     def build_png_object(info, size)
