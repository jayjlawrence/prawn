--- conflicted
+++ resolved
@@ -32,14 +32,11 @@
      #
      CannotFit = Class.new(StandardError)
 
-<<<<<<< HEAD
-=======
      # Raised if group() is called with a block that is too big to be
      # rendered in the current context.
      #
      CannotGroup = Class.new(StandardError) 
 
->>>>>>> 8ef6492a
      # This error is raised when Prawn is being used on a M17N aware VM,
      # and the user attempts to add text that isn't compatible with UTF-8
      # to their document
