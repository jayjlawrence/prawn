--- conflicted
+++ resolved
@@ -6,14 +6,6 @@
 
 Prawn::Document.generate("stamp.pdf") do
 
-<<<<<<< HEAD
-=======
-  create_stamp("page_template") do
-    text "This is my page template", :at => [0, bounds.top - 4 * font.height] 
-    text "This is also in my page template", :at => [0, 0] 
-  end
-
->>>>>>> ab32dc59
   create_stamp("odd_page_template") do
     text "This is the odd page template", 
       :at => [0, bounds.top - 4 * font.height] 
