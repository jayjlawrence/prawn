--- conflicted
+++ resolved
@@ -48,15 +48,6 @@
   start_new_page
   text "One last page"
   outline.insert_section_after 'Page 6' do 
-<<<<<<< HEAD
-    page page_number, :title => "Inserted after 6"
-  end 
-  outline.add_subsection_to 'Chapter 1', :first do
-    section 'Inserted subsection', :page => 1 do
-      page 1, :title => "Page 1 again" 
-    end
-  end    
-=======
     outline.page :destination => page_number, :title => "Inserted after 6"
   end 
   outline.add_subsection_to 'Chapter 1', :first do
@@ -72,5 +63,4 @@
   start_new_page
   text "OK, I lied; this is the very last page."
   outline.page :destination => page_number, :title => "Very Last Page" 
->>>>>>> 2edc7dbb
 end