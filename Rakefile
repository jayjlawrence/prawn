require 'rubygems'
require 'rake'
require 'rake/testtask'
require "rake/rdoctask"
require "rake/gempackagetask"  

<<<<<<< HEAD
PRAWN_VERSION = "0.7.2" 
=======
PRAWN_VERSION = "0.8.0" 
>>>>>>> 8ef6492a

task :default => [:test]
       
desc "Run all tests, test-spec, mocha, and pdf-reader required"
Rake::TestTask.new do |test|
  # test.ruby_opts  << "-w"  # .should == true triggers a lot of warnings
  test.libs       << "spec"
  test.test_files =  Dir[ "spec/*_spec.rb" ]
  test.verbose    =  true
end

desc "Show library's code statistics"
task :stats do
	require 'code_statistics'
  CodeStatistics::TEST_TYPES << "Specs"	
	CodeStatistics.new( ["Prawn", "lib"], 
	                    ["Specs", "spec"] ).to_s
end

desc "genrates documentation"
Rake::RDocTask.new do |rdoc|
  rdoc.rdoc_files.include( "README",
                           "COPYING",
                           "LICENSE", 
                           "HACKING", "lib/" )
  rdoc.main     = "README"
  rdoc.rdoc_dir = "doc/html"
  rdoc.title    = "Prawn Documentation"
end     

desc "run all examples, and then diff them against reference PDFs"
task :examples do 
  mkdir_p "output"
  examples = Dir["examples/**/*.rb"]
  t = Time.now
  puts "Running Examples"
  examples.each { |file| `ruby -Ilib #{file}` }  
  puts "Ran in #{Time.now - t} s"        
  `mv *.pdf output`                     
end

spec = Gem::Specification.new do |spec|
  spec.name = "prawn-core"
  spec.version = PRAWN_VERSION
  spec.platform = Gem::Platform::RUBY
  spec.summary = "A fast and nimble PDF generator for Ruby"
  spec.files =  Dir.glob("{examples,lib,spec,vendor,data}/**/**/*") +
                      ["Rakefile"]
  spec.require_path = "lib"

  spec.test_files = Dir[ "test/*_test.rb" ]
  spec.has_rdoc = true
  spec.extra_rdoc_files = %w{HACKING README LICENSE COPYING}
  spec.rdoc_options << '--title' << 'Prawn Documentation' <<
                       '--main'  << 'README' << '-q'
  spec.author = "Gregory Brown"
  spec.email = "  gregory.t.brown@gmail.com"
  spec.rubyforge_project = "prawn"
  spec.homepage = "http://prawn.majesticseacreature.com"
  spec.description = <<END_DESC
  Prawn is a fast, tiny, and nimble PDF generator for Ruby
END_DESC
end

Rake::GemPackageTask.new(spec) do |pkg|
  pkg.need_zip = true
  pkg.need_tar = true
end<|MERGE_RESOLUTION|>--- conflicted
+++ resolved
@@ -4,11 +4,7 @@
 require "rake/rdoctask"
 require "rake/gempackagetask"  
 
-<<<<<<< HEAD
-PRAWN_VERSION = "0.7.2" 
-=======
-PRAWN_VERSION = "0.8.0" 
->>>>>>> 8ef6492a
+PRAWN_VERSION = "0.8.1" 
 
 task :default => [:test]
        
