require 'rubygems'
require 'rake'
require 'rake/testtask'
require "rake/rdoctask"
require "rake/gempackagetask"  

<<<<<<< HEAD
PRAWN_VERSION = "0.3.0" 
=======
PRAWN_VERSION = "0.3.99" 
>>>>>>> e5e1e09c

task :default => [:test]
       
desc "Run all tests, test-spec and mocha required"
Rake::TestTask.new do |test|
  test.libs << "spec"
  test.test_files = Dir[ "spec/*_spec.rb" ]
  test.verbose = true
end

desc "Show library's code statistics"
task :stats do
	require 'code_statistics'
	CodeStatistics.new( ["Prawn", "lib"], 
	                    ["Specs", "spec"] ).to_s
end

desc "genrates documentation"
Rake::RDocTask.new do |rdoc|
  rdoc.rdoc_files.include( "README",
                           "COPYING",
                           "LICENSE", 
                           "HACKING", "lib/" )
  rdoc.main     = "README"
  rdoc.rdoc_dir = "doc/html"
  rdoc.title    = "Prawn Documentation"
end     

desc "run all examples, and then diff them against reference PDFs"
task :examples do 
  mkdir_p "output"
  examples = Dir["examples/**/*.rb"]
  t = Time.now
  puts "Running Examples"
  examples.each { |file| `ruby -Ilib #{file}` }  
  puts "Ran in #{Time.now - t} s"        
  `mv *.pdf output`                     
end

spec = Gem::Specification.new do |spec|
  spec.name = "prawn"
  spec.version = PRAWN_VERSION
  spec.platform = Gem::Platform::RUBY
  spec.summary = "A fast and nimble PDF generator for Ruby"
  spec.files =  Dir.glob("{examples,lib,spec,vendor,data}/**/**/*") +
                      ["Rakefile"]
  spec.require_path = "lib"
  
  spec.test_files = Dir[ "test/*_test.rb" ]
  spec.has_rdoc = true
  spec.extra_rdoc_files = %w{README LICENSE COPYING}
  spec.rdoc_options << '--title' << 'Prawn Documentation' <<
                       '--main'  << 'README' << '-q'
  spec.author = "Gregory Brown"
  spec.email = "  gregory.t.brown@gmail.com"
  spec.rubyforge_project = "prawn"
  spec.homepage = "http://prawn.majesticseacreature.com"
  spec.description = <<END_DESC
  Prawn is a fast, tiny, and nimble PDF generator for Ruby
END_DESC
end

Rake::GemPackageTask.new(spec) do |pkg|
  pkg.need_zip = true
  pkg.need_tar = true
end



<|MERGE_RESOLUTION|>--- conflicted
+++ resolved
@@ -4,11 +4,7 @@
 require "rake/rdoctask"
 require "rake/gempackagetask"  
 
-<<<<<<< HEAD
 PRAWN_VERSION = "0.3.0" 
-=======
-PRAWN_VERSION = "0.3.99" 
->>>>>>> e5e1e09c
 
 task :default => [:test]
        
