--- conflicted
+++ resolved
@@ -4,11 +4,7 @@
 require "rake/rdoctask"
 require "rake/gempackagetask"  
 
-<<<<<<< HEAD
-PRAWN_VERSION = "0.2.0" 
-=======
-PRAWN_VERSION = "0.2.99" 
->>>>>>> e28cf53b
+PRAWN_VERSION = "0.2.0.99" 
 
 task :default => [:test]
        
