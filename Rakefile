require 'rubygems'
require 'rake'
require 'rake/testtask'
require "rake/rdoctask"
require "rake/gempackagetask"  

<<<<<<< HEAD
PRAWN_VERSION = "0.5.1" 
=======
PRAWN_VERSION = "0.6.0.0" 
>>>>>>> dc2eb2ad

task :default => [:test]
       
desc "Run all tests, test-spec, mocha, and pdf-reader required"
Rake::TestTask.new do |test|
  # test.ruby_opts  << "-w"  # .should == true triggers a lot of warnings
  test.libs       << "spec"
  test.test_files =  Dir[ "spec/*_spec.rb" ]
  test.verbose    =  true
end

desc "Show library's code statistics"
task :stats do
	require 'code_statistics'
  CodeStatistics::TEST_TYPES << "Specs"	
	CodeStatistics.new( ["Prawn", "lib"], 
	                    ["Specs", "spec"] ).to_s
end

desc "genrates documentation"
Rake::RDocTask.new do |rdoc|
  rdoc.rdoc_files.include( "README",
                           "COPYING",
                           "LICENSE", 
                           "HACKING", "lib/" )
  rdoc.main     = "README"
  rdoc.rdoc_dir = "doc/html"
  rdoc.title    = "Prawn Documentation"
end     

desc "run all examples, and then diff them against reference PDFs"
task :examples do 
  mkdir_p "output"
  examples = Dir["examples/**/*.rb"]
  t = Time.now
  puts "Running Examples"
  examples.each { |file| `ruby -Ilib #{file}` }  
  puts "Ran in #{Time.now - t} s"        
  `mv *.pdf output`                     
end

spec = Gem::Specification.new do |spec|
  spec.name = "prawn-core"
  spec.version = PRAWN_VERSION
  spec.platform = Gem::Platform::RUBY
  spec.summary = "A fast and nimble PDF generator for Ruby"
  spec.files =  Dir.glob("{examples,lib,spec,vendor,data}/**/**/*") +
                      ["Rakefile"]
  spec.require_path = "lib"

  spec.test_files = Dir[ "test/*_test.rb" ]
  spec.has_rdoc = true
  spec.extra_rdoc_files = %w{README LICENSE COPYING}
  spec.rdoc_options << '--title' << 'Prawn Documentation' <<
                       '--main'  << 'README' << '-q'
  spec.author = "Gregory Brown"
  spec.email = "  gregory.t.brown@gmail.com"
  spec.rubyforge_project = "prawn"
  spec.homepage = "http://prawn.majesticseacreature.com"
  spec.description = <<END_DESC
  Prawn is a fast, tiny, and nimble PDF generator for Ruby
END_DESC
end

Rake::GemPackageTask.new(spec) do |pkg|
  pkg.need_zip = true
  pkg.need_tar = true
end<|MERGE_RESOLUTION|>--- conflicted
+++ resolved
@@ -4,11 +4,7 @@
 require "rake/rdoctask"
 require "rake/gempackagetask"  
 
-<<<<<<< HEAD
-PRAWN_VERSION = "0.5.1" 
-=======
-PRAWN_VERSION = "0.6.0.0" 
->>>>>>> dc2eb2ad
+PRAWN_VERSION = "0.6.1" 
 
 task :default => [:test]
        
