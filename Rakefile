--- conflicted
+++ resolved
@@ -4,11 +4,7 @@
 require "rake/rdoctask"
 require "rake/gempackagetask"  
 
-<<<<<<< HEAD
-PRAWN_VERSION = "0.4.1" 
-=======
 PRAWN_VERSION = "0.5.0.1" 
->>>>>>> ebfd39ad
 
 task :default => [:test]
        
@@ -58,11 +54,6 @@
                       ["Rakefile"]
   spec.require_path = "lib"
 
-<<<<<<< HEAD
-  spec.add_dependency('prawn-layout')
-  
-=======
->>>>>>> ebfd39ad
   spec.test_files = Dir[ "test/*_test.rb" ]
   spec.has_rdoc = true
   spec.extra_rdoc_files = %w{README LICENSE COPYING}
